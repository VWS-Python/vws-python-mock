---

name: Lint

on:
  push:
    branches: [master]
  pull_request:
    branches: [master]
  schedule:
    # * is a special character in YAML so you have to quote this string
    # Run at 1:00 every day
    - cron: '0 1 * * *'

jobs:
  build:

    runs-on: ubuntu-latest

    strategy:
      matrix:
<<<<<<< HEAD
        python-version: ["3.10"]
=======
        python-version: ["3.9"]
>>>>>>> 60d2712c

    steps:
      - uses: actions/checkout@v2
      - name: "Set up Python"
        uses: actions/setup-python@v1
        with:
          python-version: ${{ matrix.python-version }}

      - uses: actions/cache@v2
        with:
          path: ~/.cache/pip
          # This is like the example but we use ``*requirements.txt`` rather
          # than ``requirements.txt`` because we have multiple requirements
          # files.
          key: ${{ runner.os }}-pip-${{ hashFiles('**/*requirements.txt') }}
          restore-keys: |
            ${{ runner.os }}-pip-

      - name: "Install dependencies"
        run: |
          python -m pip install --upgrade pip setuptools wheel
          # We use '--ignore-installed' to avoid GitHub's cache which can cause
          # issues - we have seen packages from this cache be cause trouble with
          # pip-extra-reqs.
          python -m pip install --ignore-installed --upgrade --editable .[dev]
          sudo apt-get install -y enchant

      - name: "Lint"
        run: |
          make lint<|MERGE_RESOLUTION|>--- conflicted
+++ resolved
@@ -19,12 +19,7 @@
 
     strategy:
       matrix:
-<<<<<<< HEAD
         python-version: ["3.10"]
-=======
-        python-version: ["3.9"]
->>>>>>> 60d2712c
-
     steps:
       - uses: actions/checkout@v2
       - name: "Set up Python"
