PyYAML==6.0
Sphinx-Substitution-Extensions==2022.2.16
Sphinx==5.3.0
VWS-Test-Fixtures==2022.1.3
add-trailing-comma==2.3.0
autoflake==1.7.7
black==22.10.0
check-manifest==0.48
dirty-equals==0.5.0
doc8==1.0.0
docker==6.0.1
dodgy==0.2.1  # Look for uploaded secrets
flake8-commas==2.1.0  # Require silicon valley commas
flake8-quotes==3.3.1  # Require single quotes
flake8==5.0.4  # Lint
freezegun==1.2.2  # Freeze time in tests
furo==2022.9.29
isort==5.10.1  # Lint imports
<<<<<<< HEAD
keyring==23.9.3
mypy==0.990 # Type checking
=======
keyring==23.11.0
mypy==0.982 # Type checking
>>>>>>> 264f444f
pip_check_reqs==2.4.2
pydocstyle==6.1.1  # Lint docstrings
pyenchant==3.2.2  # Bindings for a spellchecking sytem
pylint==2.15.5  # Lint
pyroma==4.0  # Packaging best practices checker
pytest-cov==4.0.0  # Measure code coverage
pytest-envfiles==0.1.0  # Use files for environment variables for tests
pytest==7.2.0  # Test runners
requests-mock-flask==2022.4.3
sphinx-autodoc-typehints==1.19.5
sphinx-prompt==1.5.0
sphinx_paramlinks==0.5.4
sphinxcontrib-httpdomain==1.8.0
sphinxcontrib-spelling==7.6.2
types-Flask==1.1.6
types-freezegun==1.1.10
types-PyYAML==6.0.12.1
types-requests==2.28.11.2
types-setuptools==65.5.0.2
vulture==2.6
vws-python==2021.3.28.2
Werkzeug==2.1.2  # >=2.2.0 is incompatible with sphinxcontrib-httpdomain, see https://github.com/sphinx-contrib/httpdomain/issues/60<|MERGE_RESOLUTION|>--- conflicted
+++ resolved
@@ -16,13 +16,8 @@
 freezegun==1.2.2  # Freeze time in tests
 furo==2022.9.29
 isort==5.10.1  # Lint imports
-<<<<<<< HEAD
-keyring==23.9.3
+keyring==23.11.0
 mypy==0.990 # Type checking
-=======
-keyring==23.11.0
-mypy==0.982 # Type checking
->>>>>>> 264f444f
 pip_check_reqs==2.4.2
 pydocstyle==6.1.1  # Lint docstrings
 pyenchant==3.2.2  # Bindings for a spellchecking sytem
