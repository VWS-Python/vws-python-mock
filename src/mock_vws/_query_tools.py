"""
Tools for making Vuforia queries.
"""

from __future__ import annotations

import base64
import cgi
import datetime
import io
import uuid
<<<<<<< HEAD
from email.message import EmailMessage
from typing import Any, Dict, Set
=======
from typing import Any
>>>>>>> 9b711cdf
from zoneinfo import ZoneInfo

from mock_vws._base64_decoding import decode_base64
from mock_vws._constants import ResultCodes, TargetStatuses
from mock_vws._database_matchers import get_database_matching_client_keys
from mock_vws._mock_common import json_dump
from mock_vws.database import VuforiaDatabase


class ActiveMatchingTargetsDeleteProcessing(Exception):
    """
    There is at least one active target which matches and was recently deleted.
    """


def get_query_match_response_text(
    request_headers: dict[str, str],
    request_body: bytes,
    request_method: str,
    request_path: str,
    databases: set[VuforiaDatabase],
    query_processes_deletion_seconds: int | float,
    query_recognizes_deletion_seconds: int | float,
) -> str:
    """
    Args:
        request_path: The path of the request.
        request_headers: The headers sent with the request.
        request_body: The body of the request.
        request_method: The HTTP method of the request.
        databases: All Vuforia databases.
        query_recognizes_deletion_seconds: The number of seconds after a target
            has been deleted that the query endpoint will still recognize the
            target for.
        query_processes_deletion_seconds: The number of seconds after a target
            deletion is recognized that the query endpoint will return a 500
            response on a match.

    Returns:
        The response text for a query endpoint request.

    Raises:
        ActiveMatchingTargetsDeleteProcessing: There is at least one active
            target which matches and was recently deleted.
    """
    body_file = io.BytesIO(request_body)

    email_message = EmailMessage()
    email_message['content-type'] = request_headers['Content-Type']
    boundary = email_message.get_boundary().encode()
    parsed = cgi.parse_multipart(fp=body_file, pdict={'boundary': boundary})

    breakpoint()
    [max_num_results] = parsed.get('max_num_results', ['1'])

    [include_target_data] = parsed.get('include_target_data', ['top'])
    include_target_data = include_target_data.lower()

    [image_value] = parsed['image']
    assert isinstance(image_value, bytes)
    gmt = ZoneInfo('GMT')
    now = datetime.datetime.now(tz=gmt)

    processing_timedelta = datetime.timedelta(
        seconds=query_processes_deletion_seconds,
    )

    recognition_timedelta = datetime.timedelta(
        seconds=query_recognizes_deletion_seconds,
    )

    database = get_database_matching_client_keys(
        request_headers=request_headers,
        request_body=request_body,
        request_method=request_method,
        request_path=request_path,
        databases=databases,
    )

    assert isinstance(database, VuforiaDatabase)

    matching_targets = [
        target
        for target in database.targets
        if target.image_value == image_value
    ]

    not_deleted_matches = [
        target
        for target in matching_targets
        if target.active_flag
        and not target.delete_date
        and target.status == TargetStatuses.SUCCESS.value
    ]

    deletion_not_recognized_matches = [
        target
        for target in matching_targets
        if target.active_flag
        and target.delete_date
        and (now - target.delete_date) < recognition_timedelta
    ]

    active_matching_targets_delete_processing = [
        target
        for target in matching_targets
        if target.active_flag
        and target.delete_date
        and (now - target.delete_date)
        < (recognition_timedelta + processing_timedelta)
        and target not in deletion_not_recognized_matches
    ]

    if active_matching_targets_delete_processing:
        raise ActiveMatchingTargetsDeleteProcessing

    matches = not_deleted_matches + deletion_not_recognized_matches

    results: list[dict[str, Any]] = []
    for target in matches:
        target_timestamp = target.last_modified_date.timestamp()
        if target.application_metadata is None:
            application_metadata = None
        else:
            application_metadata = base64.b64encode(
                decode_base64(encoded_data=target.application_metadata),
            ).decode('ascii')
        target_data = {
            'target_timestamp': int(target_timestamp),
            'name': target.name,
            'application_metadata': application_metadata,
        }

        if include_target_data == 'all':
            result = {
                'target_id': target.target_id,
                'target_data': target_data,
            }
        elif include_target_data == 'top' and not results:
            result = {
                'target_id': target.target_id,
                'target_data': target_data,
            }
        else:
            result = {
                'target_id': target.target_id,
            }

        results.append(result)

    results = results[: int(max_num_results)]
    body = {
        'result_code': ResultCodes.SUCCESS.value,
        'results': results,
        'query_id': uuid.uuid4().hex,
    }

    value = json_dump(body)
    return value<|MERGE_RESOLUTION|>--- conflicted
+++ resolved
@@ -9,12 +9,8 @@
 import datetime
 import io
 import uuid
-<<<<<<< HEAD
 from email.message import EmailMessage
-from typing import Any, Dict, Set
-=======
 from typing import Any
->>>>>>> 9b711cdf
 from zoneinfo import ZoneInfo
 
 from mock_vws._base64_decoding import decode_base64
@@ -67,7 +63,6 @@
     boundary = email_message.get_boundary().encode()
     parsed = cgi.parse_multipart(fp=body_file, pdict={'boundary': boundary})
 
-    breakpoint()
     [max_num_results] = parsed.get('max_num_results', ['1'])
 
     [include_target_data] = parsed.get('include_target_data', ['top'])
