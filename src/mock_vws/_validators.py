--- conflicted
+++ resolved
@@ -444,29 +444,6 @@
     if isinstance(name, str):
         return wrapped(*args, **kwargs)
 
-<<<<<<< HEAD
-    # TODO Test length and encoding
-    if not name_valid_length:
-        context.status_code = codes.BAD_REQUEST
-        body = {
-            'transaction_id': uuid.uuid4().hex,
-            'result_code': ResultCodes.FAIL.value,
-        }
-        return json_dump(body)
-
-    try:
-        name.encode('ascii')
-    except UnicodeEncodeError:
-        context.status_code = codes.INTERNAL_SERVER_ERROR
-        body = {
-            'transaction_id': uuid.uuid4().hex,
-            'result_code': ResultCodes.FAIL.value,
-        }
-        return json_dump(body)
-
-
-    return wrapped(*args, **kwargs)
-=======
     context.status_code = codes.BAD_REQUEST
     body = {
         'transaction_id': uuid.uuid4().hex,
@@ -515,7 +492,6 @@
         'result_code': ResultCodes.FAIL.value,
     }
     return json_dump(body)
->>>>>>> 4a42fbcc
 
 
 @wrapt.decorator
