"""
Input validators to use in the mock.
"""

import base64
import binascii
import datetime
import hashlib
import hmac
import io
import numbers
import uuid
from json.decoder import JSONDecodeError
from typing import Any, Callable, Dict, Set, Tuple

import pytz
import wrapt
from PIL import Image
from requests import codes
from requests_mock import POST, PUT
from requests_mock.request import _RequestObjectProxy
from requests_mock.response import _Context

from mock_vws._constants import ResultCodes
from mock_vws._mock_common import json_dump


def compute_hmac_base64(key: bytes, data: bytes) -> bytes:
    """
    Return the Base64 encoded HMAC-SHA1 hash of the given `data` using the
    provided `key`.
    """
    hashed = hmac.new(key=key, msg=None, digestmod=hashlib.sha1)
    hashed.update(msg=data)
    return base64.b64encode(s=hashed.digest())


def authorization_header(  # pylint: disable=too-many-arguments
    access_key: bytes,
    secret_key: bytes,
    method: str,
    content: bytes,
    content_type: str,
    date: str,
    request_path: str,
) -> bytes:
    """
    Return an `Authorization` header which can be used for a request made to
    the VWS API with the given attributes.

    Args:
        access_key: A VWS server or client access key.
        secret_key: A VWS server or client secret key.
        method: The HTTP method which will be used in the request.
        content: The request body which will be used in the request.
        content_type: The `Content-Type` header which will be used in the
            request.
        date: The current date which must exactly match the date sent in the
            `Date` header.
        request_path: The path to the endpoint which will be used in the
            request.
    """
    hashed = hashlib.md5()
    hashed.update(content)
    content_md5_hex = hashed.hexdigest()

    components_to_sign = [
        method,
        content_md5_hex,
        content_type,
        date,
        request_path,
    ]
    string_to_sign = '\n'.join(components_to_sign)
    signature = compute_hmac_base64(
        key=secret_key,
        data=bytes(
            string_to_sign,
            encoding='utf-8',
        ),
    )
    auth_header = b'VWS %s:%s' % (access_key, signature)
    return auth_header


@wrapt.decorator
def validate_active_flag(
    wrapped: Callable[..., str],
    instance: Any,  # pylint: disable=unused-argument
    args: Tuple[_RequestObjectProxy, _Context],
    kwargs: Dict,
) -> str:
    """
    Validate the active flag data given to the endpoint.

    Args:
        wrapped: An endpoint function for `requests_mock`.
        instance: The class that the endpoint function is in.
        args: The arguments given to the endpoint function.
        kwargs: The keyword arguments given to the endpoint function.

    Returns:
        The result of calling the endpoint.
        A `BAD_REQUEST` response with a FAIL result code if there is
        active flag data given to the endpoint which is not either a Boolean or
        NULL.
    """
    request, context = args

    if not request.text:
        return wrapped(*args, **kwargs)

    if 'active_flag' not in request.json():
        return wrapped(*args, **kwargs)

    active_flag = request.json().get('active_flag')

    if active_flag is None or isinstance(active_flag, bool):
        return wrapped(*args, **kwargs)

    context.status_code = codes.BAD_REQUEST
    body: Dict[str, str] = {
        'transaction_id': uuid.uuid4().hex,
        'result_code': ResultCodes.FAIL.value,
    }
    return json_dump(body)


@wrapt.decorator
def validate_not_invalid_json(
    wrapped: Callable[..., str],
    instance: Any,  # pylint: disable=unused-argument
    args: Tuple[_RequestObjectProxy, _Context],
    kwargs: Dict,
) -> str:
    """
    Validate that there is either no JSON given or the JSON given is valid.

    Args:
        wrapped: An endpoint function for `requests_mock`.
        instance: The class that the endpoint function is in.
        args: The arguments given to the endpoint function.
        kwargs: The keyword arguments given to the endpoint function.

    Returns:
        The result of calling the endpoint.
        An `UNAUTHORIZED` response if there is data given to the database
        summary endpoint.
        An `UNSUPPORTED_MEDIA_TYPE` error if JSON is given to the query
        endpoint.
        A `BAD_REQUEST` response with a FAIL result code if there is invalid
        JSON given to a POST or PUT request.
        A `BAD_REQUEST` with empty text if there is data given to another
        request type.
    """
    request, context = args

    if not request.body:
        return wrapped(*args, **kwargs)

    if request.path == '/summary':
        context.status_code = codes.UNAUTHORIZED
        body = {
            'transaction_id': uuid.uuid4().hex,
            'result_code': ResultCodes.AUTHENTICATION_FAILURE.value,
        }
        return json_dump(body)

    if request.method not in (POST, PUT):
        context.status_code = codes.BAD_REQUEST
        context.headers.pop('Content-Type')
        return ''

    is_query = bool(request.path == '/v1/query')

    try:
        request.json()
    except JSONDecodeError:
        context.status_code = codes.BAD_REQUEST
        if is_query:
            text = (
                'java.lang.RuntimeException: RESTEASY007500: '
                'Could find no Content-Disposition header within part'
            )
            context.headers['Content-Type'] = 'text/html'
            return text

        body = {
            'transaction_id': uuid.uuid4().hex,
            'result_code': ResultCodes.FAIL.value,
        }
        return json_dump(body)
    except UnicodeDecodeError:
        # This logic is fishy.
        # See https://github.com/adamtheturtle/vws-python/issues/548.
        return wrapped(*args, **kwargs)

    if is_query:
        text = ''
        context.status_code = codes.UNSUPPORTED_MEDIA_TYPE
        context.headers.pop('Content-Type')
        return text

    return wrapped(*args, **kwargs)


@wrapt.decorator
def validate_auth_header_exists(
    wrapped: Callable[..., str],
    instance: Any,  # pylint: disable=unused-argument
    args: Tuple[_RequestObjectProxy, _Context],
    kwargs: Dict,
) -> str:
    """
    Validate that there is an authorization header given to a VWS endpoint.

    Args:
        wrapped: An endpoint function for `requests_mock`.
        instance: The class that the endpoint function is in.
        args: The arguments given to the endpoint function.
        kwargs: The keyword arguments given to the endpoint function.

    Returns:
        The result of calling the endpoint.
        An `UNAUTHORIZED` response if there is no "Authorization" header.
    """
    request, context = args
    if 'Authorization' in request.headers:
        return wrapped(*args, **kwargs)

    context.status_code = codes.UNAUTHORIZED
    if request.path == '/v1/query':
        text = 'Authorization header missing.'
        content_type = 'text/plain; charset=ISO-8859-1'
        context.headers['Content-Type'] = content_type
        context.headers['WWW-Authenticate'] = 'VWS'
        return text

    body = {
        'transaction_id': uuid.uuid4().hex,
        'result_code': ResultCodes.AUTHENTICATION_FAILURE.value,
    }
    return json_dump(body)


@wrapt.decorator
def validate_authorization(
    wrapped: Callable[..., str],
    instance: Any,
    args: Tuple[_RequestObjectProxy, _Context],
    kwargs: Dict,
) -> str:
    """
    Validate the authorization header given to a VWS endpoint.

    Args:
        wrapped: An endpoint function for `requests_mock`.
        instance: The class that the endpoint function is in.
        args: The arguments given to the endpoint function.
        kwargs: The keyword arguments given to the endpoint function.

    Returns:
        The result of calling the endpoint.
        A `BAD_REQUEST` response if the "Authorization" header is not as
        expected.
    """
    request, context = args

    content_type = request.headers.get('Content-Type', '').split(';')[0]
    expected_authorization_header = authorization_header(
        access_key=bytes(instance.access_key, encoding='utf-8'),
        secret_key=bytes(instance.secret_key, encoding='utf-8'),
        method=request.method,
        content=request.body or b'',
        content_type=content_type,
        date=request.headers.get('Date', ''),
        request_path=request.path,
    )

    if request.headers['Authorization'] == expected_authorization_header:
        return wrapped(*args, **kwargs)

    if request.path == '/v1/query':
        context.status_code = codes.UNAUTHORIZED
        text = 'Malformed authorization header.'
        content_type = 'text/plain; charset=ISO-8859-1'
        context.headers['Content-Type'] = content_type
        context.headers['WWW-Authenticate'] = 'VWS'
        return text

    context.status_code = codes.BAD_REQUEST
    body = {
        'transaction_id': uuid.uuid4().hex,
        'result_code': ResultCodes.FAIL.value,
    }
    return json_dump(body)


@wrapt.decorator
def validate_date(
    wrapped: Callable[..., str],
    instance: Any,  # pylint: disable=unused-argument
    args: Tuple[_RequestObjectProxy, _Context],
    kwargs: Dict,
) -> str:
    """
    Validate the date header given to a VWS endpoint.

    Args:
        wrapped: An endpoint function for `requests_mock`.
        instance: The class that the endpoint function is in.
        args: The arguments given to the endpoint function.
        kwargs: The keyword arguments given to the endpoint function.

    Returns:
        The result of calling the endpoint.
        A `BAD_REQUEST` response if the date is not given, or is in the wrong
        format.
        A `FORBIDDEN` response if the date is out of range.
    """
    request, context = args
    is_query = bool(request.path == '/v1/query')

    try:
        date_from_header = datetime.datetime.strptime(
            request.headers['Date'],
            '%a, %d %b %Y %H:%M:%S GMT',
        )
    except KeyError:
        context.status_code = codes.BAD_REQUEST
        if is_query:
            text = 'Date header required.'
            content_type = 'text/plain; charset=ISO-8859-1'
            context.headers['Content-Type'] = content_type
            return text

        body = {
            'transaction_id': uuid.uuid4().hex,
            'result_code': ResultCodes.FAIL.value,
        }
        return json_dump(body)
    except ValueError:
        if is_query:
            context.status_code = codes.UNAUTHORIZED
<<<<<<< HEAD
            content_type = 'text/plain; charset=ISO-8859-1'
            context.headers['Content-Type'] = content_type
            text = 'Malformed date header.'
            context.headers['WWW-Authenticate'] = 'VWS'
=======
            context.headers['WWW-Authenticate'] = 'VWS'
            text = 'Malformed date header.'
            content_type = 'text/plain; charset=ISO-8859-1'
            context.headers['Content-Type'] = content_type
>>>>>>> 84de21e8
            return text

        context.status_code = codes.BAD_REQUEST
        body = {
            'transaction_id': uuid.uuid4().hex,
            'result_code': ResultCodes.FAIL.value,
        }
        return json_dump(body)

    gmt = pytz.timezone('GMT')
    now = datetime.datetime.now(tz=gmt)
    date_from_header = date_from_header.replace(tzinfo=gmt)
    time_difference = now - date_from_header
    maximum_time_difference = datetime.timedelta(minutes=5)

    if abs(time_difference) >= maximum_time_difference:
        context.status_code = codes.FORBIDDEN

        body = {
            'transaction_id': uuid.uuid4().hex,
            'result_code': ResultCodes.REQUEST_TIME_TOO_SKEWED.value,
        }
        return json_dump(body)

    return wrapped(*args, **kwargs)


@wrapt.decorator
def validate_width(
    wrapped: Callable[..., str],
    instance: Any,  # pylint: disable=unused-argument
    args: Tuple[_RequestObjectProxy, _Context],
    kwargs: Dict,
) -> str:
    """
    Validate the width argument given to a VWS endpoint.

    Args:
        wrapped: An endpoint function for `requests_mock`.
        instance: The class that the endpoint function is in.
        args: The arguments given to the endpoint function.
        kwargs: The keyword arguments given to the endpoint function.

    Returns:
        The result of calling the endpoint.
        A `BAD_REQUEST` response if the width is given and is not a positive
        number.
    """
    request, context = args

    if not request.text:
        return wrapped(*args, **kwargs)

    if 'width' not in request.json():
        return wrapped(*args, **kwargs)

    width = request.json().get('width')

    width_is_number = isinstance(width, numbers.Number)
    width_positive = width_is_number and width > 0

    if not width_positive:
        context.status_code = codes.BAD_REQUEST
        body = {
            'transaction_id': uuid.uuid4().hex,
            'result_code': ResultCodes.FAIL.value,
        }
        return json_dump(body)

    return wrapped(*args, **kwargs)


@wrapt.decorator
def validate_name(
    wrapped: Callable[..., str],
    instance: Any,  # pylint: disable=unused-argument
    args: Tuple[_RequestObjectProxy, _Context],
    kwargs: Dict,
) -> str:
    """
    Validate the name argument given to a VWS endpoint.

    Args:
        wrapped: An endpoint function for `requests_mock`.
        instance: The class that the endpoint function is in.
        args: The arguments given to the endpoint function.
        kwargs: The keyword arguments given to the endpoint function.

    Returns:
        The result of calling the endpoint.
        A `BAD_REQUEST` response if the name is given and is not between 1 and
        64 characters in length.
    """
    request, context = args

    if not request.text:
        return wrapped(*args, **kwargs)

    if 'name' not in request.json():
        return wrapped(*args, **kwargs)

    name = request.json().get('name')

    name_is_string = isinstance(name, str)
    name_valid_length = name_is_string and 0 < len(name) < 65

    if not name_valid_length:
        context.status_code = codes.BAD_REQUEST
        body = {
            'transaction_id': uuid.uuid4().hex,
            'result_code': ResultCodes.FAIL.value,
        }
        return json_dump(body)

    return wrapped(*args, **kwargs)


@wrapt.decorator
def validate_image_format(
    wrapped: Callable[..., str],
    instance: Any,  # pylint: disable=unused-argument
    args: Tuple[_RequestObjectProxy, _Context],
    kwargs: Dict,
) -> str:
    """
    Validate the format of the image given to a VWS endpoint.

    Args:
        wrapped: An endpoint function for `requests_mock`.
        instance: The class that the endpoint function is in.
        args: The arguments given to the endpoint function.
        kwargs: The keyword arguments given to the endpoint function.

    Returns:
        The result of calling the endpoint.
        An `UNPROCESSABLE_ENTITY` response if the image is given and is not
        either a PNG or a JPEG.
    """
    request, context = args

    if not request.text:
        return wrapped(*args, **kwargs)

    image = request.json().get('image')

    if image is None:
        return wrapped(*args, **kwargs)

    decoded = base64.b64decode(image)
    image_file = io.BytesIO(decoded)
    pil_image = Image.open(image_file)

    if pil_image.format in ('PNG', 'JPEG'):
        return wrapped(*args, **kwargs)

    context.status_code = codes.UNPROCESSABLE_ENTITY
    body = {
        'transaction_id': uuid.uuid4().hex,
        'result_code': ResultCodes.BAD_IMAGE.value,
    }
    return json_dump(body)


@wrapt.decorator
def validate_image_color_space(
    wrapped: Callable[..., str],
    instance: Any,  # pylint: disable=unused-argument
    args: Tuple[_RequestObjectProxy, _Context],
    kwargs: Dict,
) -> str:
    """
    Validate the color space of the image given to a VWS endpoint.

    Args:
        wrapped: An endpoint function for `requests_mock`.
        instance: The class that the endpoint function is in.
        args: The arguments given to the endpoint function.
        kwargs: The keyword arguments given to the endpoint function.

    Returns:
        The result of calling the endpoint.
        An `UNPROCESSABLE_ENTITY` response if the image is given and is not
        in either the RGB or greyscale color space.
    """
    request, context = args

    if not request.text:
        return wrapped(*args, **kwargs)

    image = request.json().get('image')

    if image is None:
        return wrapped(*args, **kwargs)

    decoded = base64.b64decode(image)
    image_file = io.BytesIO(decoded)
    pil_image = Image.open(image_file)

    if pil_image.mode in ('L', 'RGB'):
        return wrapped(*args, **kwargs)

    context.status_code = codes.UNPROCESSABLE_ENTITY
    body = {
        'transaction_id': uuid.uuid4().hex,
        'result_code': ResultCodes.BAD_IMAGE.value,
    }
    return json_dump(body)


@wrapt.decorator
def validate_image_size(
    wrapped: Callable[..., str],
    instance: Any,  # pylint: disable=unused-argument
    args: Tuple[_RequestObjectProxy, _Context],
    kwargs: Dict,
) -> str:
    """
    Validate the file size of the image given to a VWS endpoint.

    Args:
        wrapped: An endpoint function for `requests_mock`.
        instance: The class that the endpoint function is in.
        args: The arguments given to the endpoint function.
        kwargs: The keyword arguments given to the endpoint function.

    Returns:
        The result of calling the endpoint.
        An `UNPROCESSABLE_ENTITY` response if the image is given and is not
        under a certain file size threshold.
        This threshold is documented as being 2 MB but it is actually
        slightly larger. See the `png_large` fixture for more details.
    """
    request, context = args

    if not request.text:
        return wrapped(*args, **kwargs)

    image = request.json().get('image')

    if image is None:
        return wrapped(*args, **kwargs)

    decoded = base64.b64decode(image)

    if len(decoded) <= 2359293:
        return wrapped(*args, **kwargs)

    context.status_code = codes.UNPROCESSABLE_ENTITY
    body = {
        'transaction_id': uuid.uuid4().hex,
        'result_code': ResultCodes.IMAGE_TOO_LARGE.value,
    }
    return json_dump(body)


@wrapt.decorator
def validate_image_is_image(
    wrapped: Callable[..., str],
    instance: Any,  # pylint: disable=unused-argument
    args: Tuple[_RequestObjectProxy, _Context],
    kwargs: Dict,
) -> str:
    """
    Validate that the given image data is actually an image file.

    Args:
        wrapped: An endpoint function for `requests_mock`.
        instance: The class that the endpoint function is in.
        args: The arguments given to the endpoint function.
        kwargs: The keyword arguments given to the endpoint function.

    Returns:
        The result of calling the endpoint.
        An `UNPROCESSABLE_ENTITY` response if image data is given and it is not
        an image file.
    """
    request, context = args

    if not request.text:
        return wrapped(*args, **kwargs)

    image = request.json().get('image')

    if image is None:
        return wrapped(*args, **kwargs)

    decoded = base64.b64decode(image)
    image_file = io.BytesIO(decoded)

    try:
        Image.open(image_file)
    except OSError:
        context.status_code = codes.UNPROCESSABLE_ENTITY
        body = {
            'transaction_id': uuid.uuid4().hex,
            'result_code': ResultCodes.BAD_IMAGE.value,
        }
        return json_dump(body)

    return wrapped(*args, **kwargs)


@wrapt.decorator
def validate_image_encoding(
    wrapped: Callable[..., str],
    instance: Any,  # pylint: disable=unused-argument
    args: Tuple[_RequestObjectProxy, _Context],
    kwargs: Dict,
) -> str:
    """
    Validate that the given image data can be base64 decoded.

    Args:
        wrapped: An endpoint function for `requests_mock`.
        instance: The class that the endpoint function is in.
        args: The arguments given to the endpoint function.
        kwargs: The keyword arguments given to the endpoint function.

    Returns:
        The result of calling the endpoint.
        An `UNPROCESSABLE_ENTITY` response if image data is given and it cannot
        be base64 decoded.
    """
    request, context = args

    if not request.text:
        return wrapped(*args, **kwargs)

    if 'image' not in request.json():
        return wrapped(*args, **kwargs)

    image = request.json().get('image')

    try:
        base64.b64decode(image)
    except binascii.Error:
        context.status_code = codes.UNPROCESSABLE_ENTITY
        body = {
            'transaction_id': uuid.uuid4().hex,
            'result_code': ResultCodes.FAIL.value,
        }
        return json_dump(body)

    return wrapped(*args, **kwargs)


@wrapt.decorator
def validate_image_data_type(
    wrapped: Callable[..., str],
    instance: Any,  # pylint: disable=unused-argument
    args: Tuple[_RequestObjectProxy, _Context],
    kwargs: Dict,
) -> str:
    """
    Validate that the given image data is a string.

    Args:
        wrapped: An endpoint function for `requests_mock`.
        instance: The class that the endpoint function is in.
        args: The arguments given to the endpoint function.
        kwargs: The keyword arguments given to the endpoint function.

    Returns:
        The result of calling the endpoint.
        An `BAD_REQUEST` response if image data is given and it is not a
        string.
    """
    request, context = args

    if not request.text:
        return wrapped(*args, **kwargs)

    if 'image' not in request.json():
        return wrapped(*args, **kwargs)

    image = request.json().get('image')

    if isinstance(image, str):
        return wrapped(*args, **kwargs)

    context.status_code = codes.BAD_REQUEST
    body = {
        'transaction_id': uuid.uuid4().hex,
        'result_code': ResultCodes.FAIL.value,
    }
    return json_dump(body)


def validate_keys(
    mandatory_keys: Set[str],
    optional_keys: Set[str],
) -> Callable:
    """
    Args:
        mandatory_keys: Keys required by the endpoint.
        optional_keys: Keys which are not required by the endpoint but which
            are allowed.

    Returns:
        A wrapper function to validate that the keys given to the endpoint are
            all allowed and that the mandatory keys are given.
    """

    @wrapt.decorator
    def wrapper(
        wrapped: Callable[..., str],
        instance: Any,  # pylint: disable=unused-argument
        args: Tuple[_RequestObjectProxy, _Context],
        kwargs: Dict,
    ) -> str:
        """
        Validate the request keys given to a VWS endpoint.

        Args:
            wrapped: An endpoint function for `requests_mock`.
            instance: The class that the endpoint function is in.
            args: The arguments given to the endpoint function.
            kwargs: The keyword arguments given to the endpoint function.

        Returns:
            The result of calling the endpoint.
            A `BAD_REQUEST` error if any keys are not allowed, or if any
            required keys are missing.
        """
        request, context = args
        allowed_keys = mandatory_keys.union(optional_keys)

        if request.text is None and not allowed_keys:
            return wrapped(*args, **kwargs)

        given_keys = set(request.json().keys())
        all_given_keys_allowed = given_keys.issubset(allowed_keys)
        all_mandatory_keys_given = mandatory_keys.issubset(given_keys)

        if all_given_keys_allowed and all_mandatory_keys_given:
            return wrapped(*args, **kwargs)

        context.status_code = codes.BAD_REQUEST
        body = {
            'transaction_id': uuid.uuid4().hex,
            'result_code': ResultCodes.FAIL.value,
        }
        return json_dump(body)

    wrapper_func: Callable[..., Any] = wrapper
    return wrapper_func


@wrapt.decorator
def validate_metadata_encoding(
    wrapped: Callable[..., str],
    instance: Any,  # pylint: disable=unused-argument
    args: Tuple[_RequestObjectProxy, _Context],
    kwargs: Dict,
) -> str:
    """
    Validate that the given application metadata can be base64 decoded.

    Args:
        wrapped: An endpoint function for `requests_mock`.
        instance: The class that the endpoint function is in.
        args: The arguments given to the endpoint function.
        kwargs: The keyword arguments given to the endpoint function.

    Returns:
        The result of calling the endpoint.
        An `UNPROCESSABLE_ENTITY` response if application metadata is given and
        it cannot be base64 decoded.
    """
    request, context = args

    if not request.text:
        return wrapped(*args, **kwargs)

    if 'application_metadata' not in request.json():
        return wrapped(*args, **kwargs)

    application_metadata = request.json().get('application_metadata')

    if application_metadata is None:
        return wrapped(*args, **kwargs)

    try:
        base64.b64decode(application_metadata)
    except binascii.Error:
        context.status_code = codes.UNPROCESSABLE_ENTITY
        body = {
            'transaction_id': uuid.uuid4().hex,
            'result_code': ResultCodes.FAIL.value,
        }
        return json_dump(body)

    return wrapped(*args, **kwargs)


@wrapt.decorator
def validate_metadata_type(
    wrapped: Callable[..., str],
    instance: Any,  # pylint: disable=unused-argument
    args: Tuple[_RequestObjectProxy, _Context],
    kwargs: Dict,
) -> str:
    """
    Validate that the given application metadata is a string or NULL.

    Args:
        wrapped: An endpoint function for `requests_mock`.
        instance: The class that the endpoint function is in.
        args: The arguments given to the endpoint function.
        kwargs: The keyword arguments given to the endpoint function.

    Returns:
        The result of calling the endpoint.
        An `BAD_REQUEST` response if application metadata is given and it is
        not a string or NULL.
    """
    request, context = args

    if not request.text:
        return wrapped(*args, **kwargs)

    if 'application_metadata' not in request.json():
        return wrapped(*args, **kwargs)

    application_metadata = request.json().get('application_metadata')

    if application_metadata is None or isinstance(application_metadata, str):
        return wrapped(*args, **kwargs)

    context.status_code = codes.BAD_REQUEST
    body = {
        'transaction_id': uuid.uuid4().hex,
        'result_code': ResultCodes.FAIL.value,
    }
    return json_dump(body)<|MERGE_RESOLUTION|>--- conflicted
+++ resolved
@@ -342,17 +342,10 @@
     except ValueError:
         if is_query:
             context.status_code = codes.UNAUTHORIZED
-<<<<<<< HEAD
-            content_type = 'text/plain; charset=ISO-8859-1'
-            context.headers['Content-Type'] = content_type
-            text = 'Malformed date header.'
-            context.headers['WWW-Authenticate'] = 'VWS'
-=======
             context.headers['WWW-Authenticate'] = 'VWS'
             text = 'Malformed date header.'
             content_type = 'text/plain; charset=ISO-8859-1'
             context.headers['Content-Type'] = content_type
->>>>>>> 84de21e8
             return text
 
         context.status_code = codes.BAD_REQUEST
