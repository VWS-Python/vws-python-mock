--- conflicted
+++ resolved
@@ -328,27 +328,18 @@
         )
     except KeyError:
         context.status_code = codes.BAD_REQUEST
-<<<<<<< HEAD
-        if request.path == '/v1/query':
-            content_type = 'text/plain; charset=ISO-8859-1'
-            context.headers['Content-Type'] = content_type
-            text = 'Date header required.'
-            return text
-=======
         if is_query:
             text = 'Date header required.'
             content_type = 'text/plain; charset=ISO-8859-1'
             context.headers['Content-Type'] = content_type
             return text
 
->>>>>>> dd8d0965
         body = {
             'transaction_id': uuid.uuid4().hex,
             'result_code': ResultCodes.FAIL.value,
         }
         return json_dump(body)
     except ValueError:
-<<<<<<< HEAD
         if request.path == '/v1/query':
             context.status_code = codes.UNAUTHORIZED
             content_type = 'text/plain; charset=ISO-8859-1'
@@ -357,8 +348,6 @@
             context.headers['WWW-Authenticate'] = 'VWS'
             return text
 
-=======
->>>>>>> dd8d0965
         context.status_code = codes.BAD_REQUEST
         body = {
             'transaction_id': uuid.uuid4().hex,
