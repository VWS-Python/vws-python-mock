--- conflicted
+++ resolved
@@ -34,12 +34,6 @@
 
     :status 200: The database has been deleted.
     """
-<<<<<<< HEAD
-    # TODO instead, have an endpoint to delete a database
-    # and then remove this.
-    # Consumers can then get databases and delete each one.
-    VUFORIA_DATABASES.clear()
-=======
     global VUFORIA_DATABASES
     matching_databases = {
         database
@@ -47,7 +41,6 @@
         if database_name == database.database_name
     }
     VUFORIA_DATABASES = VUFORIA_DATABASES - matching_databases
->>>>>>> 64c0ba96
     return '', HTTPStatus.OK
 
 
