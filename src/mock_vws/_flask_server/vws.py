--- conflicted
+++ resolved
@@ -52,10 +52,6 @@
     Without this, a content type is added to all responses.
     Some of our responses need to not have a "Content-Type" header.
     """
-<<<<<<< HEAD
-
-=======
->>>>>>> 28e27679
     default_mimetype = None
 
 
