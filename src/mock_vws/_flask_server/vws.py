"""
A fake implementation of the Vuforia Web Services API.

See
https://library.vuforia.com/web-api/cloud-targets-web-services-api
"""

import base64
import email.utils
import json
import logging
import uuid
from enum import StrEnum, auto
from http import HTTPMethod, HTTPStatus

import requests
from flask import Flask, Response, request
from pydantic_settings import BaseSettings

from mock_vws._constants import ResultCodes, TargetStatuses
from mock_vws._database_matchers import get_database_matching_server_keys
from mock_vws._mock_common import json_dump
from mock_vws._services_validators import run_services_validators
from mock_vws._services_validators.exceptions import (
    FailError,
    TargetStatusNotSuccessError,
    TargetStatusProcessingError,
    ValidatorError,
)
from mock_vws.database import VuforiaDatabase
from mock_vws.image_matchers import (
    ExactMatcher,
    ImageMatcher,
)
from mock_vws.target import Target
from mock_vws.target_raters import (
    HardcodedTargetTrackingRater,
)

VWS_FLASK_APP = Flask(import_name=__name__)
VWS_FLASK_APP.config["PROPAGATE_EXCEPTIONS"] = True


_LOGGER = logging.getLogger(__name__)


class _ImageMatcherChoice(StrEnum):
    """Image matcher choices."""

    EXACT = auto()

    def to_image_matcher(self) -> ImageMatcher:
        """Get the image matcher."""
<<<<<<< HEAD
        matcher = {
            _ImageMatcherChoice.EXACT: ExactMatcher(),
        }[self]
        assert isinstance(matcher, ImageMatcher)
        return matcher
=======
        match self:
            case self.EXACT:
                return ExactMatcher()
            case self.STRUCTURAL_SIMILARITY:
                return StructuralSimilarityMatcher()

        raise ValueError  # pragma: no cover
>>>>>>> a8616a28


class VWSSettings(BaseSettings):
    """Settings for the VWS Flask app."""

    target_manager_base_url: str
    processing_time_seconds: float = 2
    vws_host: str = ""
    duplicates_image_matcher: _ImageMatcherChoice = _ImageMatcherChoice.EXACT


def get_all_databases() -> set[VuforiaDatabase]:
    """
    Get all database objects from the task manager back-end.
    """
    settings = VWSSettings.model_validate(obj={})
    timeout_seconds = 30
    response = requests.get(
        url=f"{settings.target_manager_base_url}/databases",
        timeout=timeout_seconds,
    )
    return {
        VuforiaDatabase.from_dict(database_dict=database_dict)
        for database_dict in response.json()
    }


@VWS_FLASK_APP.before_request
def set_terminate_wsgi_input() -> None:
    """
    We set ``wsgi.input_terminated`` to ``True`` when going through
    ``requests`` in our tests, so that requests have the given
    ``Content-Length`` headers and the given data in ``request.headers`` and
    ``request.data``.

    We do not set this at all when running an application as standalone.
    This is because when running the Flask application, if this is set,
    reading ``request.data`` hangs.

    Therefore, when running the real Flask application, the behavior is not the
    same as the real Vuforia.
    This is documented as a difference in the documentation for this package.
    """
    try:
        set_terminate_wsgi_input_true = (
            VWS_FLASK_APP.config["VWS_MOCK_TERMINATE_WSGI_INPUT"] is True
        )
    except KeyError:
        set_terminate_wsgi_input_true = False

    if set_terminate_wsgi_input_true:
        request.environ["wsgi.input_terminated"] = True


@VWS_FLASK_APP.before_request
def validate_request() -> None:
    """
    Run validators on the request.
    """
    databases = get_all_databases()
    run_services_validators(
        request_headers=dict(request.headers),
        request_body=request.data,
        request_method=request.method,
        request_path=request.path,
        databases=databases,
    )


@VWS_FLASK_APP.errorhandler(ValidatorError)
def handle_exceptions(exc: ValidatorError) -> Response:
    """
    Return the error response associated with the given exception.
    """
    response = Response(
        status=exc.status_code.value,
        response=exc.response_text,
        headers=exc.headers,
    )

    response.headers.clear()
    response.headers.extend(exc.headers)
    return response


@VWS_FLASK_APP.route("/targets", methods=[HTTPMethod.POST])
def add_target() -> Response:
    """
    Add a target.

    Fake implementation of
    https://library.vuforia.com/web-api/cloud-targets-web-services-api#add
    """
    settings = VWSSettings.model_validate(obj={})
    databases = get_all_databases()
    database = get_database_matching_server_keys(
        request_headers=dict(request.headers),
        request_body=request.data,
        request_method=request.method,
        request_path=request.path,
        databases=databases,
    )

    # We do not use ``request.get_json(force=True)`` because this only works
    # when the content type is given as ``application/json``.
    request_json = json.loads(request.data)
    name = request_json["name"]
    active_flag = request_json.get("active_flag")
    if active_flag is None:
        active_flag = True

    # This rater is not used.
    target_tracking_rater = HardcodedTargetTrackingRater(rating=1)

    new_target = Target(
        name=name,
        width=request_json["width"],
        image_value=base64.b64decode(request_json["image"]),
        active_flag=active_flag,
        processing_time_seconds=settings.processing_time_seconds,
        application_metadata=request_json.get("application_metadata"),
        target_tracking_rater=target_tracking_rater,
    )

    databases_url = f"{settings.target_manager_base_url}/databases"
    timeout_seconds = 30
    requests.post(
        url=f"{databases_url}/{database.database_name}/targets",
        json=new_target.to_dict(),
        timeout=timeout_seconds,
    )

    date = email.utils.formatdate(None, localtime=False, usegmt=True)
    headers = {
        "Connection": "keep-alive",
        "Content-Type": "application/json",
        "server": "envoy",
        "Date": date,
        "x-envoy-upstream-service-time": "5",
        "strict-transport-security": "max-age=31536000",
        "x-aws-region": "us-east-2, us-west-2",
        "x-content-type-options": "nosniff",
    }

    body = {
        "transaction_id": uuid.uuid4().hex,
        "result_code": ResultCodes.TARGET_CREATED.value,
        "target_id": new_target.target_id,
    }

    return Response(
        status=HTTPStatus.CREATED,
        response=json_dump(body),
        headers=headers,
    )


@VWS_FLASK_APP.route("/targets/<string:target_id>", methods=[HTTPMethod.GET])
def get_target(target_id: str) -> Response:
    """
    Get details of a target.

    Fake implementation of
    https://library.vuforia.com/web-api/cloud-targets-web-services-api#target-record
    """
    databases = get_all_databases()
    database = get_database_matching_server_keys(
        request_headers=dict(request.headers),
        request_body=request.data,
        request_method=request.method,
        request_path=request.path,
        databases=databases,
    )

    (target,) = (
        target for target in database.targets if target.target_id == target_id
    )

    target_record = {
        "target_id": target.target_id,
        "active_flag": target.active_flag,
        "name": target.name,
        "width": target.width,
        "tracking_rating": target.tracking_rating,
        "reco_rating": target.reco_rating,
    }

    date = email.utils.formatdate(None, localtime=False, usegmt=True)
    headers = {
        "Connection": "keep-alive",
        "Content-Type": "application/json",
        "server": "envoy",
        "Date": date,
        "x-envoy-upstream-service-time": "5",
        "strict-transport-security": "max-age=31536000",
        "x-aws-region": "us-east-2, us-west-2",
        "x-content-type-options": "nosniff",
    }
    body = {
        "result_code": ResultCodes.SUCCESS.value,
        "transaction_id": uuid.uuid4().hex,
        "target_record": target_record,
        "status": target.status,
    }
    return Response(
        status=HTTPStatus.OK,
        response=json_dump(body),
        headers=headers,
    )


@VWS_FLASK_APP.route(
    "/targets/<string:target_id>",
    methods=[HTTPMethod.DELETE],
)
def delete_target(target_id: str) -> Response:
    """
    Delete a target.

    Fake implementation of
    https://library.vuforia.com/web-api/cloud-targets-web-services-api#delete
    """
    settings = VWSSettings.model_validate(obj={})
    databases = get_all_databases()
    database = get_database_matching_server_keys(
        request_headers=dict(request.headers),
        request_body=request.data,
        request_method=request.method,
        request_path=request.path,
        databases=databases,
    )

    (target,) = (
        target for target in database.targets if target.target_id == target_id
    )

    if target.status == TargetStatuses.PROCESSING.value:
        raise TargetStatusProcessingError

    databases_url = f"{settings.target_manager_base_url}/databases"
    requests.delete(
        url=f"{databases_url}/{database.database_name}/targets/{target_id}",
        timeout=30,
    )

    body = {
        "transaction_id": uuid.uuid4().hex,
        "result_code": ResultCodes.SUCCESS.value,
    }
    date = email.utils.formatdate(None, localtime=False, usegmt=True)
    headers = {
        "Connection": "keep-alive",
        "Content-Type": "application/json",
        "server": "envoy",
        "Date": date,
        "x-envoy-upstream-service-time": "5",
        "strict-transport-security": "max-age=31536000",
        "x-aws-region": "us-east-2, us-west-2",
        "x-content-type-options": "nosniff",
    }
    return Response(
        status=HTTPStatus.OK,
        response=json_dump(body),
        headers=headers,
    )


@VWS_FLASK_APP.route("/summary", methods=[HTTPMethod.GET])
def database_summary() -> Response:
    """
    Get a database summary report.

    Fake implementation of
    https://library.vuforia.com/web-api/cloud-targets-web-services-api#summary-report
    """
    databases = get_all_databases()
    database = get_database_matching_server_keys(
        request_headers=dict(request.headers),
        request_body=request.data,
        request_method=request.method,
        request_path=request.path,
        databases=databases,
    )

    body = {
        "result_code": ResultCodes.SUCCESS.value,
        "transaction_id": uuid.uuid4().hex,
        "name": database.database_name,
        "active_images": len(database.active_targets),
        "inactive_images": len(database.inactive_targets),
        "failed_images": len(database.failed_targets),
        "target_quota": database.target_quota,
        "total_recos": database.total_recos,
        "current_month_recos": database.current_month_recos,
        "previous_month_recos": database.previous_month_recos,
        "processing_images": len(database.processing_targets),
        "reco_threshold": database.reco_threshold,
        "request_quota": database.request_quota,
        # We have ``self.request_count`` but Vuforia always shows 0.
        # This was not always the case.
        "request_usage": 0,
    }
    date = email.utils.formatdate(None, localtime=False, usegmt=True)
    headers = {
        "Connection": "keep-alive",
        "Content-Type": "application/json",
        "server": "envoy",
        "Date": date,
        "x-envoy-upstream-service-time": "5",
        "strict-transport-security": "max-age=31536000",
        "x-aws-region": "us-east-2, us-west-2",
        "x-content-type-options": "nosniff",
    }
    return Response(
        status=HTTPStatus.OK,
        response=json_dump(body),
        headers=headers,
    )


@VWS_FLASK_APP.route("/summary/<string:target_id>", methods=[HTTPMethod.GET])
def target_summary(target_id: str) -> Response:
    """
    Get a summary report for a target.

    Fake implementation of
    https://library.vuforia.com/web-api/cloud-targets-web-services-api#retrieve-report
    """
    databases = get_all_databases()
    database = get_database_matching_server_keys(
        request_headers=dict(request.headers),
        request_body=request.data,
        request_method=request.method,
        request_path=request.path,
        databases=databases,
    )

    (target,) = (
        target for target in database.targets if target.target_id == target_id
    )
    body = {
        "status": target.status,
        "transaction_id": uuid.uuid4().hex,
        "result_code": ResultCodes.SUCCESS.value,
        "database_name": database.database_name,
        "target_name": target.name,
        "upload_date": target.upload_date.strftime("%Y-%m-%d"),
        "active_flag": target.active_flag,
        "tracking_rating": target.tracking_rating,
        "total_recos": target.total_recos,
        "current_month_recos": target.current_month_recos,
        "previous_month_recos": target.previous_month_recos,
    }
    date = email.utils.formatdate(None, localtime=False, usegmt=True)
    headers = {
        "Connection": "keep-alive",
        "Content-Type": "application/json",
        "server": "envoy",
        "Date": date,
        "x-envoy-upstream-service-time": "5",
        "strict-transport-security": "max-age=31536000",
        "x-aws-region": "us-east-2, us-west-2",
        "x-content-type-options": "nosniff",
    }
    return Response(
        status=HTTPStatus.OK,
        response=json_dump(body),
        headers=headers,
    )


@VWS_FLASK_APP.route(
    "/duplicates/<string:target_id>",
    methods=[HTTPMethod.GET],
)
def get_duplicates(target_id: str) -> Response:
    """
    Get targets which may be considered duplicates of a given target.

    Fake implementation of
    https://library.vuforia.com/web-api/cloud-targets-web-services-api#check
    """
    databases = get_all_databases()
    settings = VWSSettings.model_validate(obj={})
    database = get_database_matching_server_keys(
        request_headers=dict(request.headers),
        request_body=request.data,
        request_method=request.method,
        request_path=request.path,
        databases=databases,
    )
    image_match_checker = settings.duplicates_image_matcher.to_image_matcher()

    (target,) = (
        target for target in database.targets if target.target_id == target_id
    )
    other_targets = database.targets - {target}

    similar_targets: list[str] = [
        other.target_id
        for other in other_targets
        if image_match_checker(
            first_image_content=target.image_value,
            second_image_content=other.image_value,
        )
        and TargetStatuses.FAILED.value not in {target.status, other.status}
        and TargetStatuses.PROCESSING.value != other.status
        and other.active_flag
    ]

    body = {
        "transaction_id": uuid.uuid4().hex,
        "result_code": ResultCodes.SUCCESS.value,
        "similar_targets": similar_targets,
    }

    date = email.utils.formatdate(None, localtime=False, usegmt=True)
    headers = {
        "Connection": "keep-alive",
        "Content-Type": "application/json",
        "server": "envoy",
        "Date": date,
        "x-envoy-upstream-service-time": "5",
        "strict-transport-security": "max-age=31536000",
        "x-aws-region": "us-east-2, us-west-2",
        "x-content-type-options": "nosniff",
    }
    return Response(
        status=HTTPStatus.OK,
        response=json_dump(body),
        headers=headers,
    )


@VWS_FLASK_APP.route("/targets", methods=[HTTPMethod.GET])
def target_list() -> Response:
    """
    Get a list of all targets.

    Fake implementation of
    https://library.vuforia.com/web-api/cloud-targets-web-services-api#details-list
    """
    databases = get_all_databases()
    database = get_database_matching_server_keys(
        request_headers=dict(request.headers),
        request_body=request.data,
        request_method=request.method,
        request_path=request.path,
        databases=databases,
    )
    results = [target.target_id for target in database.not_deleted_targets]

    body = {
        "transaction_id": uuid.uuid4().hex,
        "result_code": ResultCodes.SUCCESS.value,
        "results": results,
    }
    date = email.utils.formatdate(None, localtime=False, usegmt=True)
    headers = {
        "Connection": "keep-alive",
        "Content-Type": "application/json",
        "server": "envoy",
        "Date": date,
        "x-envoy-upstream-service-time": "5",
        "strict-transport-security": "max-age=31536000",
        "x-aws-region": "us-east-2, us-west-2",
        "x-content-type-options": "nosniff",
    }
    return Response(
        status=HTTPStatus.OK,
        response=json_dump(body),
        headers=headers,
    )


@VWS_FLASK_APP.route("/targets/<string:target_id>", methods=[HTTPMethod.PUT])
def update_target(target_id: str) -> Response:
    """
    Update a target.

    Fake implementation of
    https://library.vuforia.com/web-api/cloud-targets-web-services-api#update
    """
    settings = VWSSettings.model_validate(obj={})
    # We do not use ``request.get_json(force=True)`` because this only works
    # when the content type is given as ``application/json``.
    request_json = json.loads(request.data)
    databases = get_all_databases()
    database = get_database_matching_server_keys(
        request_headers=dict(request.headers),
        request_body=request.data,
        request_method=request.method,
        request_path=request.path,
        databases=databases,
    )

    (target,) = (
        target for target in database.targets if target.target_id == target_id
    )

    if target.status != TargetStatuses.SUCCESS.value:
        raise TargetStatusNotSuccessError

    update_values: dict[str, str | int | float | bool | None] = {}
    if "width" in request_json:
        update_values["width"] = request_json["width"]

    if "active_flag" in request_json:
        active_flag = request_json["active_flag"]
        if active_flag is None:
            _LOGGER.warning(
                msg=(
                    'The value of "active_flag" was None. '
                    "This is not allowed. "
                ),
            )
            raise FailError(status_code=HTTPStatus.BAD_REQUEST)
        update_values["active_flag"] = active_flag

    if "application_metadata" in request_json:
        application_metadata = request_json["application_metadata"]
        if application_metadata is None:
            _LOGGER.warning(
                msg=(
                    'The value of "application_metadata" was None. '
                    "This is not allowed."
                ),
            )
            raise FailError(status_code=HTTPStatus.BAD_REQUEST)
        update_values["application_metadata"] = application_metadata

    if "name" in request_json:
        name = request_json["name"]
        update_values["name"] = name

    if "image" in request_json:
        image = request_json["image"]
        update_values["image"] = image

    put_url = (
        f"{settings.target_manager_base_url}/databases/"
        f"{database.database_name}/targets/{target_id}"
    )
    requests.put(url=put_url, json=update_values, timeout=30)

    date = email.utils.formatdate(None, localtime=False, usegmt=True)
    headers = {
        "Connection": "keep-alive",
        "Content-Type": "application/json",
        "server": "envoy",
        "Date": date,
        "x-envoy-upstream-service-time": "5",
        "strict-transport-security": "max-age=31536000",
        "x-aws-region": "us-east-2, us-west-2",
        "x-content-type-options": "nosniff",
    }
    body = {
        "result_code": ResultCodes.SUCCESS.value,
        "transaction_id": uuid.uuid4().hex,
    }
    return Response(
        status=HTTPStatus.OK,
        response=json_dump(body),
        headers=headers,
    )


if __name__ == "__main__":  # pragma: no cover
    SETTINGS = VWSSettings.model_validate(obj={})
    VWS_FLASK_APP.run(host=SETTINGS.vws_host)<|MERGE_RESOLUTION|>--- conflicted
+++ resolved
@@ -51,21 +51,11 @@
 
     def to_image_matcher(self) -> ImageMatcher:
         """Get the image matcher."""
-<<<<<<< HEAD
-        matcher = {
-            _ImageMatcherChoice.EXACT: ExactMatcher(),
-        }[self]
-        assert isinstance(matcher, ImageMatcher)
-        return matcher
-=======
         match self:
             case self.EXACT:
                 return ExactMatcher()
-            case self.STRUCTURAL_SIMILARITY:
-                return StructuralSimilarityMatcher()
 
         raise ValueError  # pragma: no cover
->>>>>>> a8616a28
 
 
 class VWSSettings(BaseSettings):
