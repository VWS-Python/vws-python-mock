"""
Storage layer for the mock Vuforia Flask application.
"""

import base64
import dataclasses
import datetime
import json
from enum import StrEnum, auto
from http import HTTPMethod, HTTPStatus
from zoneinfo import ZoneInfo

from flask import Flask, Response, request
from pydantic_settings import BaseSettings

from mock_vws.database import VuforiaDatabase
from mock_vws.states import States
from mock_vws.target import Target
from mock_vws.target_manager import TargetManager
from mock_vws.target_raters import (
    HardcodedTargetTrackingRater,
    RandomTargetTrackingRater,
    TargetTrackingRater,
)

TARGET_MANAGER_FLASK_APP = Flask(__name__)

TARGET_MANAGER = TargetManager()


class _TargetRaterChoice(StrEnum):
    """Target rater choices."""

    BRISQUE = auto()
    PERFECT = auto()
    RANDOM = auto()

    def to_target_rater(self) -> TargetTrackingRater:
        """Get the target rater."""
<<<<<<< HEAD
        rater = {
            _TargetRaterChoice.PERFECT: HardcodedTargetTrackingRater(rating=5),
            _TargetRaterChoice.RANDOM: RandomTargetTrackingRater(),
        }[self]
        assert isinstance(rater, TargetTrackingRater)
        return rater
=======
        match self:
            case self.BRISQUE:
                return BrisqueTargetTrackingRater()
            case self.PERFECT:
                HardcodedTargetTrackingRater(rating=5)
            case self.RANDOM:
                return RandomTargetTrackingRater()

        raise ValueError  # pragma: no cover
>>>>>>> a8616a28


class TargetManagerSettings(BaseSettings):
    """Settings for the Target Manager Flask app."""

    target_manager_host: str = ""
    target_rater: _TargetRaterChoice = _TargetRaterChoice.RANDOM


@TARGET_MANAGER_FLASK_APP.route(
    "/databases/<string:database_name>",
    methods=[HTTPMethod.DELETE],
)
def delete_database(database_name: str) -> Response:
    """
    Delete a database.

    :status 200: The database has been deleted.
    """
    try:
        (matching_database,) = {
            database
            for database in TARGET_MANAGER.databases
            if database_name == database.database_name
        }
    except ValueError:
        return Response(response="", status=HTTPStatus.NOT_FOUND)

    TARGET_MANAGER.remove_database(database=matching_database)
    return Response(response="", status=HTTPStatus.OK)


@TARGET_MANAGER_FLASK_APP.route("/databases", methods=[HTTPMethod.GET])
def get_databases() -> Response:
    """
    Return a list of all databases.
    """
    databases = [database.to_dict() for database in TARGET_MANAGER.databases]
    return Response(
        response=json.dumps(obj=databases),
        status=HTTPStatus.OK,
    )


@TARGET_MANAGER_FLASK_APP.route("/databases", methods=[HTTPMethod.POST])
def create_database() -> Response:
    """
    Create a new database.

    :reqheader Content-Type: application/json
    :resheader Content-Type: application/json

    :reqjson string client_access_key: (Optional) The client access key for the
      database.
    :reqjson string client_secret_key: (Optional) The client secret key for the
      database.
    :reqjson string database_name: (Optional) The name of the database.
    :reqjson string server_access_key: (Optional) The server access key for the
      database.
    :reqjson string server_secret_key: (Optional) The server secret key for the
      database.
    :reqjson string state_name: (Optional) The state of the database. This can
     be "WORKING" or "PROJECT_INACTIVE". This defaults to "WORKING".

    :resjson string client_access_key: The client access key for the database.
    :resjson string client_secret_key: The client secret key for the database.
    :resjson string database_name: The database name.
    :resjson string server_access_key: The server access key for the database.
    :resjson string server_secret_key: The server secret key for the database.
    :resjson string state_name: The database state. This will be "WORKING" or
      "PROJECT_INACTIVE".
    :reqjsonarr targets: The targets in the database.

    :status 201: The database has been successfully created.
    """
    random_database = VuforiaDatabase()
    request_json = json.loads(request.data)
    server_access_key = request_json.get(
        "server_access_key",
        random_database.server_access_key,
    )
    server_secret_key = request_json.get(
        "server_secret_key",
        random_database.server_secret_key,
    )
    client_access_key = request_json.get(
        "client_access_key",
        random_database.client_access_key,
    )
    client_secret_key = request_json.get(
        "client_secret_key",
        random_database.client_secret_key,
    )
    database_name = request_json.get(
        "database_name",
        random_database.database_name,
    )
    state_name = request_json.get(
        "state_name",
        random_database.state.name,
    )

    state = States[state_name]

    database = VuforiaDatabase(
        server_access_key=server_access_key,
        server_secret_key=server_secret_key,
        client_access_key=client_access_key,
        client_secret_key=client_secret_key,
        database_name=database_name,
        state=state,
    )
    try:
        TARGET_MANAGER.add_database(database=database)
    except ValueError as exc:
        return Response(
            response=str(exc),
            status=HTTPStatus.CONFLICT,
        )

    return Response(
        response=json.dumps(database.to_dict()),
        status=HTTPStatus.CREATED,
    )


@TARGET_MANAGER_FLASK_APP.route(
    "/databases/<string:database_name>/targets",
    methods=[HTTPMethod.POST],
)
def create_target(database_name: str) -> Response:
    """
    Create a new target in a given database.
    """
    (database,) = (
        database
        for database in TARGET_MANAGER.databases
        if database.database_name == database_name
    )
    request_json = json.loads(request.data)
    image_base64 = request_json["image_base64"]
    image_bytes = base64.b64decode(s=image_base64)
    settings = TargetManagerSettings.model_validate(obj={})
    target_tracking_rater = settings.target_rater.to_target_rater()

    target = Target(
        name=request_json["name"],
        width=request_json["width"],
        image_value=image_bytes,
        active_flag=request_json["active_flag"],
        processing_time_seconds=request_json["processing_time_seconds"],
        application_metadata=request_json["application_metadata"],
        target_id=request_json["target_id"],
        target_tracking_rater=target_tracking_rater,
    )
    database.targets.add(target)

    return Response(
        response=json.dumps(target.to_dict()),
        status=HTTPStatus.CREATED,
    )


@TARGET_MANAGER_FLASK_APP.route(
    "/databases/<string:database_name>/targets/<string:target_id>",
    methods=[HTTPMethod.DELETE],
)
def delete_target(database_name: str, target_id: str) -> Response:
    """
    Delete a target.
    """
    (database,) = (
        database
        for database in TARGET_MANAGER.databases
        if database.database_name == database_name
    )
    target = database.get_target(target_id=target_id)
    now = datetime.datetime.now(tz=target.upload_date.tzinfo)
    new_target = dataclasses.replace(target, delete_date=now)
    database.targets.remove(target)
    database.targets.add(new_target)
    return Response(
        response=json.dumps(new_target.to_dict()),
        status=HTTPStatus.OK,
    )


@TARGET_MANAGER_FLASK_APP.route(
    "/databases/<string:database_name>/targets/<string:target_id>",
    methods=[HTTPMethod.PUT],
)
def update_target(database_name: str, target_id: str) -> Response:
    """
    Update a target.
    """
    (database,) = (
        database
        for database in TARGET_MANAGER.databases
        if database.database_name == database_name
    )
    target = database.get_target(target_id=target_id)

    request_json = json.loads(request.data)
    width = request_json.get("width", target.width)
    name = request_json.get("name", target.name)
    active_flag = request_json.get("active_flag", target.active_flag)
    application_metadata = request_json.get(
        "application_metadata",
        target.application_metadata,
    )

    image_value = target.image_value
    request_json = json.loads(request.data)
    if "image" in request_json:
        image_value = base64.b64decode(s=request_json["image"])

    gmt = ZoneInfo("GMT")
    last_modified_date = datetime.datetime.now(tz=gmt)

    new_target = dataclasses.replace(
        target,
        name=name,
        width=width,
        active_flag=active_flag,
        application_metadata=application_metadata,
        image_value=image_value,
        last_modified_date=last_modified_date,
    )

    database.targets.remove(target)
    database.targets.add(new_target)

    return Response(
        response=json.dumps(new_target.to_dict()),
        status=HTTPStatus.OK,
    )


if __name__ == "__main__":  # pragma: no cover
    SETTINGS = TargetManagerSettings.model_validate(obj={})
    TARGET_MANAGER_FLASK_APP.run(host=SETTINGS.target_manager_host)<|MERGE_RESOLUTION|>--- conflicted
+++ resolved
@@ -37,14 +37,6 @@
 
     def to_target_rater(self) -> TargetTrackingRater:
         """Get the target rater."""
-<<<<<<< HEAD
-        rater = {
-            _TargetRaterChoice.PERFECT: HardcodedTargetTrackingRater(rating=5),
-            _TargetRaterChoice.RANDOM: RandomTargetTrackingRater(),
-        }[self]
-        assert isinstance(rater, TargetTrackingRater)
-        return rater
-=======
         match self:
             case self.BRISQUE:
                 return BrisqueTargetTrackingRater()
@@ -54,7 +46,6 @@
                 return RandomTargetTrackingRater()
 
         raise ValueError  # pragma: no cover
->>>>>>> a8616a28
 
 
 class TargetManagerSettings(BaseSettings):
