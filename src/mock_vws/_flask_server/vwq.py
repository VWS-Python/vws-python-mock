"""
A fake implementation of the Vuforia Web Query API using Flask.

See
https://library.vuforia.com/articles/Solution/How-To-Perform-an-Image-Recognition-Query
"""

import email.utils
import os
from http import HTTPStatus
from typing import Set

import requests
from flask import Flask, Response, request

from mock_vws._query_tools import (
    ActiveMatchingTargetsDeleteProcessing,
    get_query_match_response_text,
)
from mock_vws._query_validators import run_query_validators
from mock_vws._query_validators.exceptions import (
    MatchProcessing,
    ValidatorException,
)
from mock_vws.database import VuforiaDatabase

CLOUDRECO_FLASK_APP = Flask(import_name=__name__)
CLOUDRECO_FLASK_APP.config['PROPAGATE_EXCEPTIONS'] = True


def get_all_databases() -> Set[VuforiaDatabase]:
    """
    Get all database objects from the target manager back-end.
    """
    target_manager_base_url = os.environ['TARGET_MANAGER_BASE_URL']
    response = requests.get(url=f'{target_manager_base_url}/databases')
    return {
        VuforiaDatabase.from_dict(database_dict=database_dict)
        for database_dict in response.json()
    }


@CLOUDRECO_FLASK_APP.before_request
def set_terminate_wsgi_input() -> None:
    """
    We set ``wsgi.input_terminated`` to ``True`` when going through
    ``requests``, so that requests have the given ``Content-Length`` headers
    and the given data in ``request.headers`` and ``request.data``.

    We set this to ``False`` when running an application as standalone.
    This is because when running the Flask application, if this is set,
    reading ``request.data`` hangs.

    Therefore, when running the real Flask application, the behavior is not the
    same as the real Vuforia.
    This is documented as a difference in the documentation for this package.
    """
    terminate_wsgi_input = CLOUDRECO_FLASK_APP.config.get(
        'TERMINATE_WSGI_INPUT',
        False,
    )
    request.environ['wsgi.input_terminated'] = terminate_wsgi_input


class ResponseNoContentTypeAdded(Response):
    """
    A custom response type.

    Without this, a content type is added to all responses.
    Some of our responses need to not have a "Content-Type" header.
    """
<<<<<<< HEAD

=======
>>>>>>> 28e27679
    default_mimetype = None


CLOUDRECO_FLASK_APP.response_class = ResponseNoContentTypeAdded


@CLOUDRECO_FLASK_APP.errorhandler(ValidatorException)
def handle_exceptions(exc: ValidatorException) -> Response:
    """
    Return the error response associated with the given exception.
    """
    return ResponseNoContentTypeAdded(
        status=exc.status_code.value,
        response=exc.response_text,
        headers=exc.headers,
    )


@CLOUDRECO_FLASK_APP.route('/v1/query', methods=['POST'])
def query() -> Response:
    """
    Perform an image recognition query.
    """
    query_processes_deletion_seconds = float(
        os.environ.get('DELETION_PROCESSING_SECONDS', '3.0'),
    )
    query_recognizes_deletion_seconds = float(
        os.environ.get('DELETION_RECOGNITION_SECONDS', '0.2'),
    )

    databases = get_all_databases()
    request_body = request.stream.read()
    run_query_validators(
        request_headers=dict(request.headers),
        request_body=request_body,
        request_method=request.method,
        request_path=request.path,
        databases=databases,
    )
    date = email.utils.formatdate(None, localtime=False, usegmt=True)

    try:
        response_text = get_query_match_response_text(
            request_headers=dict(request.headers),
            request_body=request_body,
            request_method=request.method,
            request_path=request.path,
            databases=databases,
            query_processes_deletion_seconds=query_processes_deletion_seconds,
            query_recognizes_deletion_seconds=(
                query_recognizes_deletion_seconds
            ),
        )
    except ActiveMatchingTargetsDeleteProcessing as exc:
        raise MatchProcessing from exc

    headers = {
        'Content-Type': 'application/json',
        'Date': date,
        'Connection': 'keep-alive',
        'Server': 'nginx',
    }
    return Response(
        status=HTTPStatus.OK,
        response=response_text,
        headers=headers,
    )


if __name__ == '__main__':  # pragma: no cover
    CLOUDRECO_FLASK_APP.run(debug=True, host='0.0.0.0')<|MERGE_RESOLUTION|>--- conflicted
+++ resolved
@@ -69,10 +69,6 @@
     Without this, a content type is added to all responses.
     Some of our responses need to not have a "Content-Type" header.
     """
-<<<<<<< HEAD
-
-=======
->>>>>>> 28e27679
     default_mimetype = None
 
 
