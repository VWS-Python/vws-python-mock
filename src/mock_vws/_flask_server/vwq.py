--- conflicted
+++ resolved
@@ -26,15 +26,9 @@
 
 CLOUDRECO_FLASK_APP = Flask(import_name=__name__)
 CLOUDRECO_FLASK_APP.config['PROPAGATE_EXCEPTIONS'] = True
-<<<<<<< HEAD
-# TODO choose something for this - it should actually work in a docker-compose
-# scenario.
-STORAGE_BASE_URL: Final[str] = 'http://vws-mock-storage:5000'
-=======
 CLOUDRECO_FLASK_APP.config['STORAGE_BASE_URL'] = os.environ.get(
     'STORAGE_BASE_URL',
 )
->>>>>>> 06fe2b98
 
 
 def get_all_databases() -> Set[VuforiaDatabase]:
