--- conflicted
+++ resolved
@@ -8,11 +8,7 @@
 import statistics
 import uuid
 from dataclasses import dataclass, field
-<<<<<<< HEAD
-from typing import TYPE_CHECKING, Self, SupportsFloat, TypedDict
-=======
-from typing import Self, TypedDict
->>>>>>> 068ddbeb
+from typing import Self, SupportsFloat, TypedDict
 from zoneinfo import ZoneInfo
 
 from PIL import Image, ImageStat
