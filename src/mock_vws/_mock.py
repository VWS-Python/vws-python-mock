"""
A fake implementation of VWS.
"""

import json
import numbers
import uuid
from datetime import datetime, timedelta
from json.decoder import JSONDecodeError
from typing import (  # noqa F401
    Any,
    Callable,
    Dict,
    List,
    Optional,
    Set,
    Tuple,
    Union,
)

import wrapt
from requests import codes
from requests_mock import DELETE, GET, POST, PUT
from requests_mock.request import _RequestObjectProxy
from requests_mock.response import _Context

from common.constants import ResultCodes
from vws._request_utils import authorization_header


@wrapt.decorator
def validate_not_invalid_json(wrapped: Callable[..., str],
                              instance: 'MockVuforiaTargetAPI',  # noqa: E501 pylint: disable=unused-argument
                              args: Tuple[_RequestObjectProxy, _Context],
                              kwargs: Dict) -> str:
    """
    Validate that there is either no JSON given or the JSON given is valid.

    Args:
        wrapped: An endpoint function for `requests_mock`.
        instance: The class that the endpoint function is in.
        args: The arguments given to the endpoint function.
        kwargs: The keyword arguments given to the endpoint function.

    Returns:
        The result of calling the endpoint.
        An `UNAUTHORIZED` response if there is invalid JSON given to the
        database summary endpoint.
        A `BAD_REQUEST` response with a FAIL result code if there is invalid
        JSON given to a POST request.
        A `BAD_REQUEST` with empty text if there is invalid JSON given to
        another request type.
    """
    request, context = args

    if request.text is None:
        return wrapped(*args, **kwargs)

    try:
        json.loads(request.text)
    except JSONDecodeError:
        if request.path == '/summary':
            context.status_code = codes.UNAUTHORIZED  # noqa: E501 pylint: disable=no-member
            body = {
                'transaction_id': uuid.uuid4().hex,
                'result_code': ResultCodes.AUTHENTICATION_FAILURE.value,
            }
            return json.dumps(body)
        elif request.method == POST:
            context.status_code = codes.BAD_REQUEST  # noqa: E501 pylint: disable=no-member
            body = {
                'transaction_id': uuid.uuid4().hex,
                'result_code': ResultCodes.FAIL.value,
            }
            return json.dumps(body)

        context.status_code = codes.BAD_REQUEST  # noqa: E501 pylint: disable=no-member
        context.headers.pop('Content-Type')
        return ''

    return wrapped(*args, **kwargs)


@wrapt.decorator
def validate_auth_header_exists(
        wrapped: Callable[..., str],
        instance: 'MockVuforiaTargetAPI',  # noqa: E501 pylint: disable=unused-argument
        args: Tuple[_RequestObjectProxy, _Context],
        kwargs: Dict) -> str:
    """
    Validate that there is an authorization header given to a VWS endpoint.

    Args:
        wrapped: An endpoint function for `requests_mock`.
        instance: The class that the endpoint function is in.
        args: The arguments given to the endpoint function.
        kwargs: The keyword arguments given to the endpoint function.

    Returns:
        The result of calling the endpoint.
        An `UNAUTHORIZED` response if there is no "Authorization" header.
    """
    request, context = args
    if 'Authorization' not in request.headers:
        context.status_code = codes.UNAUTHORIZED  # noqa: E501 pylint: disable=no-member
        body = {
            'transaction_id': uuid.uuid4().hex,
            'result_code': ResultCodes.AUTHENTICATION_FAILURE.value,
        }
        return json.dumps(body)

    return wrapped(*args, **kwargs)


@wrapt.decorator
def validate_authorization(wrapped: Callable[..., str],
                           instance: 'MockVuforiaTargetAPI',
                           args: Tuple[_RequestObjectProxy, _Context],
                           kwargs: Dict) -> str:
    """
    Validate the authorization header given to a VWS endpoint.

    Args:
        wrapped: An endpoint function for `requests_mock`.
        instance: The class that the endpoint function is in.
        args: The arguments given to the endpoint function.
        kwargs: The keyword arguments given to the endpoint function.

    Returns:
        The result of calling the endpoint.
        A `BAD_REQUEST` response if the "Authorization" header is not as
        expected.
    """
    request, context = args

    if request.text is None:
        content = b''
    else:
        content = bytes(request.text, encoding='utf-8')

    expected_authorization_header = authorization_header(
        access_key=bytes(instance.access_key, encoding='utf-8'),
        secret_key=bytes(instance.secret_key, encoding='utf-8'),
        method=request.method,
        content=content,
        content_type=request.headers.get('Content-Type', ''),
        date=request.headers.get('Date', ''),
        request_path=request.path,
    )

    if request.headers['Authorization'] != expected_authorization_header:
        context.status_code = codes.BAD_REQUEST  # noqa: E501 pylint: disable=no-member
        body = {
            'transaction_id': uuid.uuid4().hex,
            'result_code': ResultCodes.FAIL.value,
        }
        return json.dumps(body)

    return wrapped(*args, **kwargs)


@wrapt.decorator
def validate_date(wrapped: Callable[..., str],
                  instance: 'MockVuforiaTargetAPI',  # noqa: E501 pylint: disable=unused-argument
                  args: Tuple[_RequestObjectProxy, _Context],
                  kwargs: Dict) -> str:
    """
    Validate the date header given to a VWS endpoint.

    Args:
        wrapped: An endpoint function for `requests_mock`.
        instance: The class that the endpoint function is in.
        args: The arguments given to the endpoint function.
        kwargs: The keyword arguments given to the endpoint function.

    Returns:
        The result of calling the endpoint.
    """
    request, context = args

    try:
        date_from_header = datetime.strptime(
            request.headers['Date'],
            '%a, %d %b %Y %H:%M:%S GMT',
        )
    except (KeyError, ValueError):
        context.status_code = codes.BAD_REQUEST  # noqa: E501 pylint: disable=no-member
        body = {
            'transaction_id': uuid.uuid4().hex,
            'result_code': ResultCodes.FAIL.value,
        }
        return json.dumps(body)

    time_difference = datetime.now() - date_from_header
    maximum_time_difference = timedelta(minutes=5)

    if abs(time_difference) >= maximum_time_difference:
        context.status_code = codes.FORBIDDEN  # noqa: E501 pylint: disable=no-member

        body = {
            'transaction_id': uuid.uuid4().hex,
            'result_code': ResultCodes.REQUEST_TIME_TOO_SKEWED.value,
        }
        return json.dumps(body)

    return wrapped(*args, **kwargs)


def key_validator_2(mandatory_keys: Set[str],
                    optional_keys: Set[str]) -> Callable:
    """
    Args:
        mandatory_keys: TODO
        optional_keys: TODO
    """
    @wrapt.decorator
    def wrapper(wrapped: Callable[..., str],
                instance: 'MockVuforiaTargetAPI',  # noqa: E501 pylint: disable=unused-argument
                args: Tuple[_RequestObjectProxy, _Context],
                kwargs: Dict,
               ) -> str:
        """
        Validate the request keys given to a VWS endpoint.

        Args:
            wrapped: An endpoint function for `requests_mock`.
            instance: The class that the endpoint function is in.
            args: The arguments given to the endpoint function.
            kwargs: The keyword arguments given to the endpoint function.

        Returns:
            The result of calling the endpoint.
        """
        request, context = args
        allowed_keys = mandatory_keys.union(optional_keys)

        try:
            decoded_body = request.body.decode('ascii')
        except AttributeError:
            if not allowed_keys:
                return wrapped(*args, **kwargs)

        try:
            json.loads(decoded_body)
        except JSONDecodeError:
            if request.path == '/summary':
                context.status_code = codes.UNAUTHORIZED  # noqa: E501 pylint: disable=no-member
                body = {
                    'transaction_id': uuid.uuid4().hex,
                    'result_code': ResultCodes.AUTHENTICATION_FAILURE.value,
                }
                return json.dumps(body)

            if allowed_keys:
                context.status_code = codes.BAD_REQUEST  # noqa: E501 pylint: disable=no-member
                body = {
                    'transaction_id': uuid.uuid4().hex,
                    'result_code': ResultCodes.FAIL.value,
                }
                return json.dumps(body)
            context.status_code = codes.BAD_REQUEST  # noqa: E501 pylint: disable=no-member
            context.headers.pop('Content-Type')

            return ""

        return wrapped(*args, **kwargs)

    return wrapper


def validate_keys(mandatory_keys: Set[str],
                  optional_keys: Set[str]) -> Callable:
    """
    Args:
        mandatory_keys: TODO
        optional_keys: TODO
    """
    @wrapt.decorator
    def wrapper(wrapped: Callable[..., str],
                instance: 'MockVuforiaTargetAPI',  # noqa: E501 pylint: disable=unused-argument
                args: Tuple[_RequestObjectProxy, _Context],
                kwargs: Dict,
               ) -> str:
        """
        Validate the request keys given to a VWS endpoint.

        Args:
            wrapped: An endpoint function for `requests_mock`.
            instance: The class that the endpoint function is in.
            args: The arguments given to the endpoint function.
            kwargs: The keyword arguments given to the endpoint function.

        Returns:
            The result of calling the endpoint.
        """
        request, context = args
        allowed_keys = mandatory_keys.union(optional_keys)

        try:
            decoded_body = request.body.decode('ascii')
        except AttributeError:
            decoded_body = ''

        try:
            request_body_json = json.loads(decoded_body)
        except JSONDecodeError:
            if allowed_keys:
                context.status_code = codes.BAD_REQUEST  # noqa: E501 pylint: disable=no-member
                body = {
                    'transaction_id': uuid.uuid4().hex,
                    'result_code': ResultCodes.FAIL.value,
                }
                return json.dumps(body)
            elif request.text:
                if request.path == '/summary':
                    context.status_code = codes.UNAUTHORIZED  # noqa: E501 pylint: disable=no-member
                    body = {
                        'transaction_id': uuid.uuid4().hex,
                        'result_code': ResultCodes.AUTHENTICATION_FAILURE.value,  # noqa: E501
                    }
                    return json.dumps(body)
                context.headers.pop('Content-Type')
                context.status_code = codes.BAD_REQUEST  # noqa: E501 pylint: disable=no-member
                return ''
            request_body_json = {}

        given_keys = set(request_body_json.keys())
        all_given_keys_allowed = given_keys.issubset(allowed_keys)
        all_mandatory_keys_given = mandatory_keys.issubset(given_keys)

        if all_given_keys_allowed and all_mandatory_keys_given:
            return wrapped(*args, **kwargs)

        context.status_code = codes.BAD_REQUEST  # noqa: E501 pylint: disable=no-member
        body = {
            'transaction_id': uuid.uuid4().hex,
            'result_code': ResultCodes.FAIL.value,
        }
        return json.dumps(body)

    return wrapper


class Route:
    """
    A container for the route details which `requests_mock` needs.

    We register routes with names, and when we have an instance to work with
    later.
    """

    def __init__(self, route_name: str, path_pattern: str,
                 methods: List[str]) -> None:
        """
        Args:
            route_name: The name of the method.
            path_pattern: The end part of a URL pattern. E.g. `/targets` or
                `/targets/.+`.
            methods: HTTP methods that map to the route function.

        Attributes:
            route_name: The name of the method.
            path_pattern: The end part of a URL pattern. E.g. `/targets` or
                `/targets/.+`.
            methods: HTTP methods that map to the route function.
            endpoint: The method `requests_mock` should call when the endpoint
                is requested.
        """
        self.route_name = route_name
        self.path_pattern = path_pattern
        self.methods = methods


ROUTES = set([])


def route(
        path_pattern: str,
        methods: List[str],
        mandatory_keys: Optional[Set[str]]=None,
        optional_keys: Optional[Set[str]]=None) -> Callable[..., Callable]:
    """
    Register a decorated method so that it can be recognized as a route.

    Args:
        path_pattern: The end part of a URL pattern. E.g. `/targets` or
            `/targets/.+`.
        methods: HTTP methods that map to the route function.
    """
    def decorator(method: Callable[..., str]) -> Callable[
            ..., str]:
        """
        Register a decorated method so that it can be recognized as a route.

        Args:
            method: Method to register.

        Returns:
            The given `method` with no changes.
        """
        ROUTES.add(
            Route(
                route_name=method.__name__,
                path_pattern=path_pattern,
                methods=methods,
            )
        )

        key_validator = validate_keys(
            optional_keys=optional_keys or set([]),
            mandatory_keys=mandatory_keys or set([]),
        )
        kv2 = key_validator_2(
            optional_keys=optional_keys or set([]),
            mandatory_keys=mandatory_keys or set([]),
        )
        validators = [
            validate_authorization,
<<<<<<< HEAD
            key_validator,
            validate_date,
            kv2,
=======
            validate_not_invalid_json,
>>>>>>> 23458991
            validate_auth_header_exists,
        ]

        if path_pattern == '/summary':
            validators = [
                validate_authorization,
                key_validator,
                kv2,
                validate_date,
                validate_auth_header_exists,
            ]

        for validator in validators:
            method = validator(method)

        return method
    return decorator


class MockVuforiaTargetAPI:  # pylint: disable=no-self-use
    """
    A fake implementation of the Vuforia Target API.

    This implementation is tied to the implementation of `requests_mock`.
    """

    def __init__(self, access_key: str, secret_key: str) -> None:
        """
        Args:
            access_key: A VWS access key.
            secret_key: A VWS secret key.

        Attributes:
            access_key: A VWS access key.
            secret_key: A VWS secret key.
            routes: The `Route`s to be used in the mock.
        """
        self.access_key = access_key  # type: str
        self.secret_key = secret_key  # type: str

        self.routes = ROUTES  # type: Set[Route]

    @route(
        path_pattern='/targets',
        methods=[POST],
        mandatory_keys={'image', 'width', 'name'},
        optional_keys={'active_flag', 'application_metadata'},
    )
    def add_target(self,
                   request: _RequestObjectProxy,
                   context: _Context) -> str:
        """
        Add a target.

        Fake implementation of
        https://library.vuforia.com/articles/Solution/How-to-Add-a-Target-Using-VWS-API
        """
        body = {}  # type: Dict[str, Union[str, int]]
        decoded_body = request.body.decode('ascii')
        request_body_json = json.loads(decoded_body)

        valid = True
<<<<<<< HEAD
=======

        request_body_json = json.loads(decoded_body)

        allowed_keys = {
            'name',
            'width',
            'image',
            'active_flag',
            'application_metadata',
        }
        valid = valid and all(key in allowed_keys for key in
                              request_body_json.keys())

        mandatory_keys = {
            'image',
            'width',
            'name',
        }

        valid = valid and all(name in request_body_json.keys() for name in
                              mandatory_keys)

>>>>>>> 23458991
        width = request_body_json.get('width')
        name = request_body_json.get('name')

        width_is_number = isinstance(width, numbers.Number)
        width_positive = width_is_number and width >= 0
        valid = valid and width_positive

        valid = valid and isinstance(name, str)
        valid = valid and 0 < len(name) < 65

        if not valid:
            context.status_code = codes.BAD_REQUEST  # noqa: E501 pylint: disable=no-member
            body = {
                'transaction_id': uuid.uuid4().hex,
                'result_code': ResultCodes.FAIL.value,
            }
            return json.dumps(body)

        context.status_code = codes.CREATED  # pylint: disable=no-member
        body = {
            'transaction_id': uuid.uuid4().hex,
            'result_code': ResultCodes.TARGET_CREATED.value,
            'target_id': uuid.uuid4().hex,
        }
        return json.dumps(body)

    @route(path_pattern='/targets/.+', methods=[DELETE])
    def delete_target(self,
                      request: _RequestObjectProxy,  # noqa: E501 pylint: disable=unused-argument
                      context: _Context) -> str:
        """
        Delete a target.

        Fake implementation of
        https://library.vuforia.com/articles/Solution/How-To-Delete-a-Target-Using-the-VWS-API
        """
        body = {
            'transaction_id': uuid.uuid4().hex,
            'result_code': ResultCodes.UNKNOWN_TARGET.value,
        }  # type: Dict[str, str]
        context.status_code = codes.NOT_FOUND  # noqa: E501 pylint: disable=no-member

        return json.dumps(body)

    @route(path_pattern='/summary', methods=[GET])
    def database_summary(self,
                         request: _RequestObjectProxy,  # noqa: E501 pylint: disable=unused-argument
                         context: _Context) -> str:
        """
        Get a database summary report.

        Fake implementation of
        https://library.vuforia.com/articles/Solution/How-To-Get-a-Database-Summary-Report-Using-the-VWS-API
        """
        body = {}  # type: Dict[str, str]

        context.status_code = codes.OK  # pylint: disable=no-member
        body = {
            'result_code': ResultCodes.SUCCESS.value,
            'transaction_id': uuid.uuid4().hex,
            'name': '',
            'active_images': '',
            'inactive_images': '',
            'failed_images': '',
            'target_quota': '',
            'total_recos': '',
            'current_month_recos': '',
            'previous_month_recos': '',
            'processing_images': '',
            'reco_threshold': '',
            'request_quota': '',
            'request_usage': '',
        }
        return json.dumps(body)

    @route(path_pattern='/targets', methods=[GET])
    def target_list(self,
                    request: _RequestObjectProxy,  # noqa: E501 pylint: disable=unused-argument
                    context: _Context) -> str:
        """
        Get a list of all targets.

        Fake implementation of
        https://library.vuforia.com/articles/Solution/How-To-Get-a-Target-List-for-a-Cloud-Database-Using-the-VWS-API
        """
        body = {}  # type: Dict[str, Union[str, List[object]]]

        context.status_code = codes.OK  # pylint: disable=no-member
        body = {
            'transaction_id': uuid.uuid4().hex,
            'result_code': ResultCodes.SUCCESS.value,
            'results': [],
        }
        return json.dumps(body)

    @route(path_pattern='/targets/.+', methods=[GET])
    def get_target(self,
                   request: _RequestObjectProxy,  # noqa: E501 pylint: disable=unused-argument
                   context: _Context) -> str:
        """
        Get details of a target.

        Fake implementation of
        https://library.vuforia.com/articles/Solution/How-To-Retrieve-a-Target-Record-Using-the-VWS-API
        """
        body = {
            'transaction_id': uuid.uuid4().hex,
            'result_code': ResultCodes.UNKNOWN_TARGET.value,
        }  # type: Dict[str, str]
        context.status_code = codes.NOT_FOUND  # noqa: E501 pylint: disable=no-member

        return json.dumps(body)

    @route(path_pattern='/duplicates/.+', methods=[GET])
    def get_duplicates(self,
                       request: _RequestObjectProxy,  # noqa: E501 pylint: disable=unused-argument
                       context: _Context) -> str:
        """
        Get targets which may be considered duplicates of a given target.

        Fake implementation of
        https://library.vuforia.com/articles/Solution/How-To-Check-for-Duplicate-Targets-using-the-VWS-API
        """
        body = {
            'transaction_id': uuid.uuid4().hex,
            'result_code': ResultCodes.UNKNOWN_TARGET.value,
        }  # type: Dict[str, str]
        context.status_code = codes.NOT_FOUND  # noqa: E501 pylint: disable=no-member

        return json.dumps(body)

    @route(
        path_pattern='/targets/.+',
        methods=[PUT],
        optional_keys={'name'},
    )
    def update_target(self,
                      request: _RequestObjectProxy,  # noqa: E501 pylint: disable=unused-argument
                      context: _Context) -> str:
        """
        Update a target.

        Fake implementation of
        https://library.vuforia.com/articles/Solution/How-To-Update-a-Target-Using-the-VWS-API
        """
        body = {
            'transaction_id': uuid.uuid4().hex,
            'result_code': ResultCodes.UNKNOWN_TARGET.value,
        }  # type: Dict[str, str]
        context.status_code = codes.NOT_FOUND  # noqa: E501 pylint: disable=no-member

        return json.dumps(body)

    @route(path_pattern='/summary/.+', methods=[GET])
    def target_summary(self,
                       request: _RequestObjectProxy,  # noqa: E501 pylint: disable=unused-argument
                       context: _Context) -> str:
        """
        Get a summary report for a target.

        Fake implementation of
        https://library.vuforia.com/articles/Solution/How-To-Retrieve-a-Target-Summary-Report-using-the-VWS-API
        """
        body = {
            'transaction_id': uuid.uuid4().hex,
            'result_code': ResultCodes.UNKNOWN_TARGET.value,
        }  # type: Dict[str, str]
        context.status_code = codes.NOT_FOUND  # noqa: E501 pylint: disable=no-member

        return json.dumps(body)<|MERGE_RESOLUTION|>--- conflicted
+++ resolved
@@ -66,7 +66,7 @@
                 'result_code': ResultCodes.AUTHENTICATION_FAILURE.value,
             }
             return json.dumps(body)
-        elif request.method == POST:
+        elif request.method in (POST, PUT):
             context.status_code = codes.BAD_REQUEST  # noqa: E501 pylint: disable=no-member
             body = {
                 'transaction_id': uuid.uuid4().hex,
@@ -416,13 +416,10 @@
         )
         validators = [
             validate_authorization,
-<<<<<<< HEAD
             key_validator,
             validate_date,
             kv2,
-=======
             validate_not_invalid_json,
->>>>>>> 23458991
             validate_auth_header_exists,
         ]
 
@@ -485,8 +482,6 @@
         request_body_json = json.loads(decoded_body)
 
         valid = True
-<<<<<<< HEAD
-=======
 
         request_body_json = json.loads(decoded_body)
 
@@ -509,7 +504,6 @@
         valid = valid and all(name in request_body_json.keys() for name in
                               mandatory_keys)
 
->>>>>>> 23458991
         width = request_body_json.get('width')
         name = request_body_json.get('name')
 
