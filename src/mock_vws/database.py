"""
Utilities for managing mock Vuforia databases.
"""

import uuid
from dataclasses import dataclass, field
from typing import Dict, List, Optional, Set, Union

from mock_vws._constants import TargetStatuses
from mock_vws.states import States
from mock_vws.target import Target


def _random_hex() -> str:
    """
    Return a random hex value.
    """
    return uuid.uuid4().hex


@dataclass(eq=True, frozen=True)
class VuforiaDatabase:
    """
    Credentials for VWS APIs.
    """

    # We hide a few things in the ``repr`` with ``repr=False`` so that they do
    # not show up in CI logs.
    database_name: str = field(default_factory=_random_hex, repr=False)
    server_access_key: str = field(default_factory=_random_hex, repr=False)
    server_secret_key: str = field(default_factory=_random_hex, repr=False)
    client_access_key: str = field(default_factory=_random_hex, repr=False)
    client_secret_key: str = field(default_factory=_random_hex, repr=False)
    targets: Set[Target] = field(default_factory=set, hash=False)
    state: States = States.WORKING

<<<<<<< HEAD
    # TODO use built in dataclass to dict feature?
    def to_dict(
        self,
    ) -> Dict[str, Union[str, List[Dict[str, Optional[Union[str, int, bool,
                                                            float]]]], ], ]:
        targets = [target.to_dict() for target in self.targets]
        return {
            'database_name': self.database_name,
            'server_access_key': self.server_access_key,
            'server_secret_key': self.server_secret_key,
            'client_access_key': self.client_access_key,
            'client_secret_key': self.client_secret_key,
            'state_value': self.state.value,
            'targets': targets,
        }
=======
    request_quota = 100000
    reco_threshold = 1000
    current_month_recos = 0
    previous_month_recos = 0
    total_recos = 0
    target_quota = 1000

    @property
    def not_deleted_targets(self) -> Set[Target]:
        """
        All targets which have not been deleted.
        """
        return set(target for target in self.targets if not target.delete_date)

    @property
    def active_targets(self) -> Set[Target]:
        """
        All active targets.
        """
        return set(
            target
            for target in self.not_deleted_targets
            if target.status == TargetStatuses.SUCCESS.value
            and target.active_flag
        )

    @property
    def inactive_targets(self) -> Set[Target]:
        """
        All inactive targets.
        """
        return set(
            target
            for target in self.not_deleted_targets
            if target.status == TargetStatuses.SUCCESS.value
            and not target.active_flag
        )

    @property
    def failed_targets(self) -> Set[Target]:
        """
        All failed targets.
        """
        return set(
            target
            for target in self.not_deleted_targets
            if target.status == TargetStatuses.FAILED.value
        )

    @property
    def processing_targets(self) -> Set[Target]:
        """
        All processing targets.
        """
        return set(
            target
            for target in self.not_deleted_targets
            if target.status == TargetStatuses.PROCESSING.value
        )
>>>>>>> 4ed43824
<|MERGE_RESOLUTION|>--- conflicted
+++ resolved
@@ -34,8 +34,13 @@
     targets: Set[Target] = field(default_factory=set, hash=False)
     state: States = States.WORKING
 
-<<<<<<< HEAD
-    # TODO use built in dataclass to dict feature?
+    request_quota = 100000
+    reco_threshold = 1000
+    current_month_recos = 0
+    previous_month_recos = 0
+    total_recos = 0
+    target_quota = 1000
+
     def to_dict(
         self,
     ) -> Dict[str, Union[str, List[Dict[str, Optional[Union[str, int, bool,
@@ -50,13 +55,6 @@
             'state_value': self.state.value,
             'targets': targets,
         }
-=======
-    request_quota = 100000
-    reco_threshold = 1000
-    current_month_recos = 0
-    previous_month_recos = 0
-    total_recos = 0
-    target_quota = 1000
 
     @property
     def not_deleted_targets(self) -> Set[Target]:
@@ -109,5 +107,4 @@
             target
             for target in self.not_deleted_targets
             if target.status == TargetStatuses.PROCESSING.value
-        )
->>>>>>> 4ed43824
+        )