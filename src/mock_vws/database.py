--- conflicted
+++ resolved
@@ -99,36 +99,23 @@
         """
         Load a database from a dictionary.
         """
-<<<<<<< HEAD
-        targets = set()
-        for target_dict in database_dict['targets']:
-            target = Target.from_dict(target_dict=target_dict)
-            targets.add(target)
+        targets = {
+            Target.from_dict(target_dict=target_dict)
+            for target_dict in database_dict['targets']
+        },
 
         database = cls(
-=======
-        return cls(
->>>>>>> bbf0776a
             database_name=database_dict['database_name'],
             server_access_key=database_dict['server_access_key'],
             server_secret_key=database_dict['server_secret_key'],
             client_access_key=database_dict['client_access_key'],
             client_secret_key=database_dict['client_secret_key'],
             state=States[database_dict['state_name']],
-<<<<<<< HEAD
             targets=frozenset(targets),
         )
 
         return database
 
-=======
-            targets={
-                Target.from_dict(target_dict=target_dict)
-                for target_dict in database_dict['targets']
-            },
-        )
-
->>>>>>> bbf0776a
     @property
     def not_deleted_targets(self) -> Set[Target]:
         """
