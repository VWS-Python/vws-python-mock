--- conflicted
+++ resolved
@@ -28,10 +28,7 @@
         base_vwq_url: str = 'https://cloudreco.vuforia.com',
         real_http: bool = False,
         processing_time_seconds: Union[int, float] = 0.5,
-<<<<<<< HEAD
         query_recognizes_deletion_seconds: Union[int, float] = 0.5,
-=======
->>>>>>> 0a145390
         query_processes_deletion_seconds: Union[int, float] = 3,
     ) -> None:
         """
@@ -47,12 +44,9 @@
                 deterministic.
             base_vwq_url: The base URL for the VWQ API.
             base_vws_url: The base URL for the VWS API.
-<<<<<<< HEAD
             query_recognizes_deletion_seconds: The number of seconds after a
-                target has been deleted that the query endpoint will return a
-                500 response on a match.
-=======
->>>>>>> 0a145390
+                target has been deleted that the query endpoint will still
+                recognize the target for.
             query_processes_deletion_seconds: The number of seconds after a
                 target deletion is recognized that the query endpoint will
                 return a 500 response on a match.
