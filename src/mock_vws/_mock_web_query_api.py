"""
A fake implementation of the Vuforia Web Query API.

See
https://library.vuforia.com/articles/Solution/How-To-Perform-an-Image-Recognition-Query
"""

import uuid
from typing import Callable, List, Set

from requests_mock import POST
from requests_mock.request import _RequestObjectProxy
from requests_mock.response import _Context

from mock_vws._constants import ResultCodes
from mock_vws._mock_common import Route, json_dump

from ._validators import (
    validate_auth_header_exists,
    validate_authorization,
<<<<<<< HEAD
    validate_date,
=======
    validate_not_invalid_json,
>>>>>>> 1324a999
)

ROUTES = set([])


def route(
    path_pattern: str,
    http_methods: List[str],
) -> Callable[..., Callable]:
    """
    Register a decorated method so that it can be recognized as a route.

    Args:
        path_pattern: The end part of a URL pattern. E.g. `/targets` or
            `/targets/.+`.
        http_methods: HTTP methods that map to the route function.
    """

    def decorator(method: Callable[..., str]) -> Callable[..., str]:
        """
        Register a decorated method so that it can be recognized as a route.

        Args:
            method: Method to register.

        Returns:
            The given `method` with multiple changes, including added
            validators.
        """
        ROUTES.add(
            Route(
                route_name=method.__name__,
                path_pattern=path_pattern,
                http_methods=http_methods,
            ),
        )

        decorators = [
            validate_authorization,
<<<<<<< HEAD
            validate_date,
=======
            validate_not_invalid_json,
>>>>>>> 1324a999
            validate_auth_header_exists,
        ]

        for decorator in decorators:
            method = decorator(method)

        return method

    return decorator


class MockVuforiaWebQueryAPI:
    """
    A fake implementation of the Vuforia Web Query API.

    This implementation is tied to the implementation of `requests_mock`.
    """

    def __init__(
        self,
        client_access_key: str,
        client_secret_key: str,
    ) -> None:
        """
        Args:
            client_access_key: A VWS client access key.
            client_secret_key: A VWS client secret key.

        Attributes:
            routes: The `Route`s to be used in the mock.
            access_key (str): A VWS client access key.
            secret_key (str): A VWS client secret key.
        """
        self.routes: Set[Route] = ROUTES
        self.access_key: str = client_access_key
        self.secret_key: str = client_secret_key

    @route(path_pattern='/v1/query', http_methods=[POST])
    def query(
        self,
        request: _RequestObjectProxy,  # pylint: disable=unused-argument
        context: _Context,
    ) -> str:
        """
        Perform an image recognition query.
        """
        results: List[str] = []
        body = {
            'result_code': ResultCodes.SUCCESS.value,
            'results': results,
            'query_id': uuid.uuid4().hex,
        }

        value = json_dump(body)
        context.headers['Content-Length'] = str(len(value))
        return value<|MERGE_RESOLUTION|>--- conflicted
+++ resolved
@@ -18,11 +18,8 @@
 from ._validators import (
     validate_auth_header_exists,
     validate_authorization,
-<<<<<<< HEAD
     validate_date,
-=======
     validate_not_invalid_json,
->>>>>>> 1324a999
 )
 
 ROUTES = set([])
@@ -62,11 +59,8 @@
 
         decorators = [
             validate_authorization,
-<<<<<<< HEAD
             validate_date,
-=======
             validate_not_invalid_json,
->>>>>>> 1324a999
             validate_auth_header_exists,
         ]
 
