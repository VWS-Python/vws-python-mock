"""
Exceptions to raise from validators.
"""

import email.utils
import uuid
from http import HTTPStatus
from pathlib import Path
from typing import Dict

from mock_vws._constants import ResultCodes
from mock_vws._mock_common import json_dump


class ValidatorException(Exception):
<<<<<<< HEAD
=======
    """
    A base class for exceptions thrown from mock Vuforia services endpoints.
    """

>>>>>>> 2d40a3d5
    status_code: HTTPStatus
    response_text: str
    headers: Dict[str, str]


class UnknownTarget(ValidatorException):
    """
    Exception raised when Vuforia returns a response with a result code
    'UnknownTarget'.
    """

    def __init__(self) -> None:
        """
        Attributes:
            status_code: The status code to use in a response if this is
                raised.
            response_text: The response text to use in a response if this is
                raised.
        """
        super().__init__()
        self.status_code = HTTPStatus.NOT_FOUND
        body = {
            'transaction_id': uuid.uuid4().hex,
            'result_code': ResultCodes.UNKNOWN_TARGET.value,
        }
        self.response_text = json_dump(body)
        date = email.utils.formatdate(None, localtime=False, usegmt=True)
        self.headers = {
            'Content-Type': 'application/json',
            'Connection': 'keep-alive',
            'Server': 'nginx',
            'Date': date,
        }


class ProjectInactive(ValidatorException):
    """
    Exception raised when Vuforia returns a response with a result code
    'ProjectInactive'.
    """

    def __init__(self) -> None:
        """
        Attributes:
            status_code: The status code to use in a response if this is
                raised.
            response_text: The response text to use in a response if this is
                raised.
        """
        super().__init__()
        self.status_code = HTTPStatus.FORBIDDEN
        body = {
            'transaction_id': uuid.uuid4().hex,
            'result_code': ResultCodes.PROJECT_INACTIVE.value,
        }
        self.response_text = json_dump(body)
        date = email.utils.formatdate(None, localtime=False, usegmt=True)
        self.headers = {
            'Content-Type': 'application/json',
            'Connection': 'keep-alive',
            'Server': 'nginx',
            'Date': date,
        }


class AuthenticationFailure(ValidatorException):
    """
    Exception raised when Vuforia returns a response with a result code
    'AuthenticationFailure'.
    """

    def __init__(self) -> None:
        """
        Attributes:
            status_code: The status code to use in a response if this is
                raised.
            response_text: The response text to use in a response if this is
                raised.
        """
        super().__init__()
        self.status_code = HTTPStatus.UNAUTHORIZED
        body = {
            'transaction_id': uuid.uuid4().hex,
            'result_code': ResultCodes.AUTHENTICATION_FAILURE.value,
        }
        self.response_text = json_dump(body)
        date = email.utils.formatdate(None, localtime=False, usegmt=True)
        self.headers = {
            'Content-Type': 'application/json',
            'Connection': 'keep-alive',
            'Server': 'nginx',
            'Date': date,
        }


class Fail(ValidatorException):
    """
    Exception raised when Vuforia returns a response with a result code 'Fail'.
    """

    def __init__(self, status_code: HTTPStatus) -> None:
        """
        Attributes:
            status_code: The status code to use in a response if this is
                raised.
            response_text: The response text to use in a response if this is
                raised.
        """
        super().__init__()
        self.status_code = status_code
        body = {
            'transaction_id': uuid.uuid4().hex,
            'result_code': ResultCodes.FAIL.value,
        }
        self.response_text = json_dump(body)
        date = email.utils.formatdate(None, localtime=False, usegmt=True)
        self.headers = {
            'Content-Type': 'application/json',
            'Connection': 'keep-alive',
            'Server': 'nginx',
            'Date': date,
        }


class MetadataTooLarge(ValidatorException):
    """
    Exception raised when Vuforia returns a response with a result code
    'MetadataTooLarge'.
    """

    def __init__(self) -> None:
        """
        Attributes:
            status_code: The status code to use in a response if this is
                raised.
            response_text: The response text to use in a response if this is
                raised.
        """
        super().__init__()
        self.status_code = HTTPStatus.UNPROCESSABLE_ENTITY
        body = {
            'transaction_id': uuid.uuid4().hex,
            'result_code': ResultCodes.METADATA_TOO_LARGE.value,
        }
        self.response_text = json_dump(body)
        date = email.utils.formatdate(None, localtime=False, usegmt=True)
        self.headers = {
            'Content-Type': 'application/json',
            'Connection': 'keep-alive',
            'Server': 'nginx',
            'Date': date,
        }


class TargetNameExist(ValidatorException):
    """
    Exception raised when Vuforia returns a response with a result code
    'TargetNameExist'.
    """

    def __init__(self) -> None:
        """
        Attributes:
            status_code: The status code to use in a response if this is
                raised.
            response_text: The response text to use in a response if this is
                raised.
        """
        super().__init__()
        self.status_code = HTTPStatus.FORBIDDEN
        body = {
            'transaction_id': uuid.uuid4().hex,
            'result_code': ResultCodes.TARGET_NAME_EXIST.value,
        }
        self.response_text = json_dump(body)
        date = email.utils.formatdate(None, localtime=False, usegmt=True)
        self.headers = {
            'Content-Type': 'application/json',
            'Connection': 'keep-alive',
            'Server': 'nginx',
            'Date': date,
        }


class OopsErrorOccurredResponse(ValidatorException):
    """
    Exception raised when VWS returns an HTML page which says "Oops, an error
    occurred".

    This has been seen to happen when the given name includes a bad character.
    """

    def __init__(self) -> None:
        """
        Attributes:
            status_code: The status code to use in a response if this is
                raised.
            response_text: The response text to use in a response if this is
                raised.
        """
        super().__init__()
        self.status_code = HTTPStatus.INTERNAL_SERVER_ERROR
        resources_dir = Path(__file__).parent.parent / 'resources'
        filename = 'oops_error_occurred_response.html'
        oops_resp_file = resources_dir / filename
        text = str(oops_resp_file.read_text())
        self.response_text = text
        date = email.utils.formatdate(None, localtime=False, usegmt=True)
        self.headers = {
            'Content-Type': 'text/html; charset=UTF-8',
            'Connection': 'keep-alive',
            'Server': 'nginx',
            'Date': date,
        }


class BadImage(ValidatorException):
    """
    Exception raised when Vuforia returns a response with a result code
    'BadImage'.
    """

    def __init__(self) -> None:
        """
        Attributes:
            status_code: The status code to use in a response if this is
                raised.
            response_text: The response text to use in a response if this is
                raised.
        """
        super().__init__()
        self.status_code = HTTPStatus.UNPROCESSABLE_ENTITY
        body = {
            'transaction_id': uuid.uuid4().hex,
            'result_code': ResultCodes.BAD_IMAGE.value,
        }
        self.response_text = json_dump(body)
        date = email.utils.formatdate(None, localtime=False, usegmt=True)
        self.headers = {
            'Content-Type': 'application/json',
            'Connection': 'keep-alive',
            'Server': 'nginx',
            'Date': date,
        }


class ImageTooLarge(ValidatorException):
    """
    Exception raised when Vuforia returns a response with a result code
    'ImageTooLarge'.
    """

    def __init__(self) -> None:
        """
        Attributes:
            status_code: The status code to use in a response if this is
                raised.
            response_text: The response text to use in a response if this is
                raised.
        """
        super().__init__()
        self.status_code = HTTPStatus.UNPROCESSABLE_ENTITY
        body = {
            'transaction_id': uuid.uuid4().hex,
            'result_code': ResultCodes.IMAGE_TOO_LARGE.value,
        }
        self.response_text = json_dump(body)
        date = email.utils.formatdate(None, localtime=False, usegmt=True)
        self.headers = {
            'Content-Type': 'application/json',
            'Connection': 'keep-alive',
            'Server': 'nginx',
            'Date': date,
        }


class RequestTimeTooSkewed(ValidatorException):
    """
    Exception raised when Vuforia returns a response with a result code
    'RequestTimeTooSkewed'.
    """

    def __init__(self) -> None:
        """
        Attributes:
            status_code: The status code to use in a response if this is
                raised.
            response_text: The response text to use in a response if this is
                raised.
        """
        super().__init__()
        self.status_code = HTTPStatus.FORBIDDEN
        body = {
            'transaction_id': uuid.uuid4().hex,
            'result_code': ResultCodes.REQUEST_TIME_TOO_SKEWED.value,
        }
        self.response_text = json_dump(body)
        date = email.utils.formatdate(None, localtime=False, usegmt=True)
        self.headers = {
            'Content-Type': 'application/json',
            'Connection': 'keep-alive',
            'Server': 'nginx',
            'Date': date,
        }


class ContentLengthHeaderTooLarge(ValidatorException):
    """
    Exception raised when the given content length header is too large.
    """

    def __init__(self) -> None:
        """
        Attributes:
            status_code: The status code to use in a response if this is
                raised.
            response_text: The response text to use in a response if this is
                raised.
        """
        super().__init__()
        self.status_code = HTTPStatus.GATEWAY_TIMEOUT
        self.response_text = ''
        self.headers = {'Connection': 'keep-alive'}


class ContentLengthHeaderNotInt(ValidatorException):
    """
    Exception raised when the given content length header is not an integer.
    """

    def __init__(self) -> None:
        """
        Attributes:
            status_code: The status code to use in a response if this is
                raised.
            response_text: The response text to use in a response if this is
                raised.
        """
        super().__init__()
        self.status_code = HTTPStatus.BAD_REQUEST
        self.response_text = ''
        self.headers = {'Connection': 'Close'}


class UnnecessaryRequestBody(ValidatorException):
    """
    Exception raised when a request body is given but not necessary.
    """

    def __init__(self) -> None:
        """
        Attributes:
            status_code: The status code to use in a response if this is
                raised.
            response_text: The response text to use in a response if this is
                raised.
        """
        super().__init__()
        self.status_code = HTTPStatus.BAD_REQUEST
        self.response_text = ''
        date = email.utils.formatdate(None, localtime=False, usegmt=True)
        self.headers = {
            'Connection': 'keep-alive',
            'Server': 'nginx',
            'Date': date,
        }


class TargetStatusNotSuccess(ValidatorException):
    """
    Exception raised when trying to update a target that does not have a
    success status.
    """

    def __init__(self) -> None:
        """
        Attributes:
            status_code: The status code to use in a response if this is
                raised.
            response_text: The response text to use in a response if this is
                raised.
        """
        super().__init__()
        self.status_code = HTTPStatus.FORBIDDEN
        body = {
            'transaction_id': uuid.uuid4().hex,
            'result_code': ResultCodes.TARGET_STATUS_NOT_SUCCESS.value,
        }
        self.response_text = json_dump(body)
        date = email.utils.formatdate(None, localtime=False, usegmt=True)
        self.headers = {
            'Content-Type': 'application/json',
            'Connection': 'keep-alive',
            'Server': 'nginx',
            'Date': date,
        }


class TargetStatusProcessing(ValidatorException):
    """
    Exception raised when trying to delete a target which is processing.
    """

    def __init__(self) -> None:
        """
        Attributes:
            status_code: The status code to use in a response if this is
                raised.
            response_text: The response text to use in a response if this is
                raised.
        """
        super().__init__()
        self.status_code = HTTPStatus.FORBIDDEN
        body = {
            'transaction_id': uuid.uuid4().hex,
            'result_code': ResultCodes.TARGET_STATUS_PROCESSING.value,
        }
        self.response_text = json_dump(body)
        date = email.utils.formatdate(None, localtime=False, usegmt=True)
        self.headers = {
            'Content-Type': 'application/json',
            'Connection': 'keep-alive',
            'Server': 'nginx',
            'Date': date,
        }<|MERGE_RESOLUTION|>--- conflicted
+++ resolved
@@ -13,13 +13,10 @@
 
 
 class ValidatorException(Exception):
-<<<<<<< HEAD
-=======
     """
     A base class for exceptions thrown from mock Vuforia services endpoints.
     """
 
->>>>>>> 2d40a3d5
     status_code: HTTPStatus
     response_text: str
     headers: Dict[str, str]
