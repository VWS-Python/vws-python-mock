--- conflicted
+++ resolved
@@ -1,6 +1,8 @@
 """
 Input validators to use in the mock.
 """
+
+from collections.abc import Mapping
 
 from mock_vws.database import VuforiaDatabase
 
@@ -48,14 +50,6 @@
 from .target_validators import validate_target_id_exists
 from .width_validators import validate_width
 
-<<<<<<< HEAD
-if TYPE_CHECKING:
-    from collections.abc import Mapping
-
-    from mock_vws.database import VuforiaDatabase
-
-=======
->>>>>>> 068ddbeb
 
 def run_services_validators(
     request_path: str,
