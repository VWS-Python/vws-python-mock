--- conflicted
+++ resolved
@@ -2,11 +2,7 @@
 Input validators to use in the mock.
 """
 
-<<<<<<< HEAD
-from typing import Dict, List, Set
-=======
 from typing import Dict, Set
->>>>>>> c7a62ffc
 
 from mock_vws.database import VuforiaDatabase
 
