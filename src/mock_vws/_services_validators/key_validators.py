"""
Validators for JSON keys.
"""

import json
import re
from dataclasses import dataclass
from typing import Set

from requests import codes
from requests_mock import DELETE, GET, POST, PUT

from .exceptions import Fail


@dataclass
class _Route:
    """
    A representation of a VWS route.

    Args:
        path_pattern: The end part of a URL pattern. E.g. `/targets` or
            `/targets/.+`.
        http_methods: HTTP methods that map to the route function.
        mandatory_keys: Keys required by the endpoint.
        optional_keys: Keys which are not required by the endpoint but which
            are allowed.
    """

    path_pattern: str
    http_methods: Set[str]
    mandatory_keys: Set[str]
    optional_keys: Set[str]


def validate_keys(
    request_body: bytes,
    request_path: str,
    request_method: str,
) -> None:
    """
    Validate the request keys given to a VWS endpoint.

    Args:
        request_body: The body of the request.
        request_path: The path of the request.
        request_method: The HTTP method of the request.

    Raises:
        Fail: Any given keys are not allowed, or if any required keys are
            missing.
    """
    target_id_pattern = '[A-Za-z0-9]+'
    add_target = _Route(
        path_pattern='/targets',
        http_methods={POST},
        mandatory_keys={'image', 'width', 'name'},
        optional_keys={'active_flag', 'application_metadata'},
    )

    delete_target = _Route(
        path_pattern=f'/targets/{target_id_pattern}',
        http_methods={DELETE},
        mandatory_keys=set([]),
        optional_keys=set([]),
    )

    database_summary = _Route(
        path_pattern='/summary',
        http_methods={GET},
        mandatory_keys=set([]),
        optional_keys=set([]),
    )

    target_list = _Route(
        path_pattern='/targets',
        http_methods={GET},
        mandatory_keys=set([]),
        optional_keys=set([]),
    )

    get_target = _Route(
        path_pattern=f'/targets/{target_id_pattern}',
        http_methods={GET},
        mandatory_keys=set([]),
        optional_keys=set([]),
    )

    target_summary = _Route(
        path_pattern=f'/summary/{target_id_pattern}',
        http_methods={GET},
        mandatory_keys=set([]),
        optional_keys=set([]),
    )

    get_duplicates = _Route(
        path_pattern=f'/duplicates/{target_id_pattern}',
        http_methods={GET},
        mandatory_keys=set([]),
        optional_keys=set([]),
    )

    update_target = _Route(
        path_pattern=f'/targets/{target_id_pattern}',
        http_methods={PUT},
        mandatory_keys=set([]),
        optional_keys={
            'active_flag',
            'application_metadata',
            'image',
            'name',
            'width',
        },
    )

    target_summary = _Route(
        path_pattern=f'/summary/{target_id_pattern}',
        http_methods={GET},
        mandatory_keys=set([]),
        optional_keys=set([]),
    )

    routes = (
        add_target,
        delete_target,
        database_summary,
        target_list,
        get_target,
        get_duplicates,
        update_target,
        target_summary,
    )

    [matching_route] = [
        route for route in routes
        if re.match(re.compile(route.path_pattern + '$'), request_path)
        and request_method in route.http_methods
    ]

    mandatory_keys = matching_route.mandatory_keys
    optional_keys = matching_route.optional_keys
    allowed_keys = mandatory_keys.union(optional_keys)

<<<<<<< HEAD
    if not request_text and not allowed_keys:
=======
    if request_body is None and not allowed_keys:
>>>>>>> 9d5dd29f
        return

    request_text = request_body.decode()
    request_json = json.loads(request_text)
    given_keys = set(request_json.keys())
    all_given_keys_allowed = given_keys.issubset(allowed_keys)
    all_mandatory_keys_given = mandatory_keys.issubset(given_keys)

    if all_given_keys_allowed and all_mandatory_keys_given:
        return

    raise Fail(status_code=codes.BAD_REQUEST)<|MERGE_RESOLUTION|>--- conflicted
+++ resolved
@@ -141,11 +141,7 @@
     optional_keys = matching_route.optional_keys
     allowed_keys = mandatory_keys.union(optional_keys)
 
-<<<<<<< HEAD
-    if not request_text and not allowed_keys:
-=======
     if request_body is None and not allowed_keys:
->>>>>>> 9d5dd29f
         return
 
     request_text = request_body.decode()
