"""
Content-Length header validators to use in the mock.
"""

from typing import Any, Callable, Dict, Tuple

import wrapt
from requests import codes
from requests_mock.request import _RequestObjectProxy
from requests_mock.response import _Context


@wrapt.decorator
def validate_content_length_header(
    wrapped: Callable[..., str],
    instance: Any,  # pylint: disable=unused-argument
    args: Tuple[_RequestObjectProxy, _Context],
    kwargs: Dict,
) -> str:
    """
    Validate the ``Content-Length`` header.

    Args:
        wrapped: An endpoint function for `requests_mock`.
        instance: The class that the endpoint function is in.
        args: The arguments given to the endpoint function.
        kwargs: The keyword arguments given to the endpoint function.

    Returns:
        The result of calling the endpoint.
    """
    request, context = args
    given_content_length = request.headers.get('Content-Length')
    if not given_content_length:
        return wrapped(*args, **kwargs)

    try:
        int(given_content_length)
<<<<<<< HEAD
    except (TypeError, ValueError):
=======
    except ValueError:
>>>>>>> 3f2d6c15
        context.status_code = codes.BAD_REQUEST
        context.headers = {'Connection': 'Close'}
        return ''

    return wrapped(*args, **kwargs)<|MERGE_RESOLUTION|>--- conflicted
+++ resolved
@@ -36,11 +36,7 @@
 
     try:
         int(given_content_length)
-<<<<<<< HEAD
-    except (TypeError, ValueError):
-=======
     except ValueError:
->>>>>>> 3f2d6c15
         context.status_code = codes.BAD_REQUEST
         context.headers = {'Connection': 'Close'}
         return ''
