"""
A fake implementation of the Vuforia Web Services API.

See
https://library.vuforia.com/articles/Solution/How-To-Use-the-Vuforia-Web-Services-API
"""

import base64
import datetime
import io
import random
import statistics
import uuid
from typing import Callable, Dict, List, Optional, Set, Tuple, Union

import pytz
import wrapt
from PIL import Image, ImageStat
from requests import codes
from requests_mock import DELETE, GET, POST, PUT
from requests_mock.request import _RequestObjectProxy
from requests_mock.response import _Context

from mock_vws._constants import ResultCodes, TargetStatuses
from mock_vws._mock_common import Route, json_dump, set_content_length_header

from ._constants import States
from ._validators import (
    validate_active_flag,
    validate_auth_header_exists,
    validate_authorization,
    validate_date,
    validate_date_header_given,
    validate_image_color_space,
    validate_image_data_type,
    validate_image_encoding,
    validate_image_format,
    validate_image_is_image,
    validate_image_size,
    validate_keys,
    validate_metadata_encoding,
    validate_metadata_type,
    validate_name,
    validate_not_invalid_json,
    validate_width,
)


@wrapt.decorator
def parse_target_id(
    wrapped: Callable[..., str],
    instance: 'MockVuforiaWebServicesAPI',
    args: Tuple[_RequestObjectProxy, _Context],
    kwargs: Dict,
) -> str:
    """
    Parse a target ID in a URL path and give the method a target argument.

    Args:
        wrapped: An endpoint function for `requests_mock`.
        instance: The class that the endpoint function is in.
        args: The arguments given to the endpoint function.
        kwargs: The keyword arguments given to the endpoint function.

    Returns:
        The result of calling the endpoint.
        If a target ID is given in the path then the wrapped function is given
        an extra argument - the matching target.
        A `NOT_FOUND` response if there is no matching target.
    """
    request, context = args

    split_path = request.path.split('/')

    if len(split_path) == 2:
        return wrapped(*args, **kwargs)

    target_id = split_path[-1]

    try:
        [matching_target] = [
            target for target in instance.targets
            if target.target_id == target_id and not target.delete_date
        ]
    except ValueError:
        body: Dict[str, str] = {
            'transaction_id': uuid.uuid4().hex,
            'result_code': ResultCodes.UNKNOWN_TARGET.value,
        }
        context.status_code = codes.NOT_FOUND
        return json_dump(body)

    new_args = args + (matching_target, )
    return wrapped(*new_args, **kwargs)


ROUTES = set([])


def route(
    path_pattern: str,
    http_methods: List[str],
    mandatory_keys: Optional[Set[str]] = None,
    optional_keys: Optional[Set[str]] = None,
) -> Callable[..., Callable]:
    """
    Register a decorated method so that it can be recognized as a route.

    Args:
        path_pattern: The end part of a URL pattern. E.g. `/targets` or
            `/targets/.+`.
        http_methods: HTTP methods that map to the route function.
        mandatory_keys: Keys required by the endpoint.
        optional_keys: Keys which are not required by the endpoint but which
            are allowed.
    """

    def decorator(method: Callable[..., str]) -> Callable[..., str]:
        """
        Register a decorated method so that it can be recognized as a route.

        Args:
            method: Method to register.

        Returns:
            The given `method` with multiple changes, including added
            validators.
        """
        ROUTES.add(
            Route(
                route_name=method.__name__,
                path_pattern=path_pattern,
                http_methods=http_methods,
            ),
        )

        key_validator = validate_keys(
            optional_keys=optional_keys or set([]),
            mandatory_keys=mandatory_keys or set([]),
        )

        # There is an undocumented difference in behavior between `/summary`
        # and other endpoints.
        if path_pattern == '/summary':
            decorators = [
                validate_authorization,
                key_validator,
                validate_not_invalid_json,
                validate_date,
                validate_date_header_given,
                validate_auth_header_exists,
                set_content_length_header,
            ]
        else:
            decorators = [
                parse_target_id,
                validate_authorization,
                validate_metadata_encoding,
                validate_metadata_type,
                validate_active_flag,
                validate_image_size,
                validate_image_color_space,
                validate_image_format,
                validate_image_is_image,
                validate_image_encoding,
                validate_image_data_type,
                validate_name,
                validate_width,
                key_validator,
                validate_date,
                validate_date_header_given,
                validate_not_invalid_json,
                validate_auth_header_exists,
                set_content_length_header,
            ]

        for decorator in decorators:
            method = decorator(method)

        return method

    return decorator


class Target:  # pylint: disable=too-many-instance-attributes
    """
    A Vuforia Target as managed in
    https://developer.vuforia.com/target-manager.
    """

    def __init__(  # pylint: disable=too-many-arguments
        self,
        name: str,
        active_flag: bool,
        width: float,
        image: io.BytesIO,
        processing_time_seconds: Union[int, float],
        application_metadata: str,
    ) -> None:
        """
        Args:
            name: The name of the target.
            active_flag: Whether or not the target is active for query.
            width: The width of the image in scene unit.
            image: The image associated with the target.
            processing_time_seconds: The number of seconds to process each
                image for. In the real Vuforia Web Services, this is not
                deterministic.
            application_metadata: The base64 encoded application metadata
                associated with the target.

        Attributes:
            name (str): The name of the target.
            target_id (str): The unique ID of the target.
            active_flag (bool): Whether or not the target is active for query.
            width (int): The width of the image in scene unit.
            upload_date (datetime.datetime): The time that the target was
                created.
            last_modified_date (datetime.datetime): The time that the target
                was last modified.
            processed_tracking_rating (int): The tracking rating of the target
                once it has been processed.
            image (io.BytesIO): The image data associated with the target.
            reco_rating (str): An empty string ("for now" according to
                Vuforia's documentation).
            application_metadata (str): The base64 encoded application metadata
                associated with the target.
            delete_date (Optional[datetime.datetime]): The time that the target
                was deleted.
        """
        self.name = name
        self.target_id = uuid.uuid4().hex
        self.active_flag = active_flag
        self.width = width
        gmt = pytz.timezone('GMT')
        now = datetime.datetime.now(tz=gmt)
        self.upload_date: datetime.datetime = now
        self.last_modified_date = self.upload_date
        self.processed_tracking_rating = random.randint(0, 5)
        self.image = image
        self.reco_rating = ''
        self._processing_time_seconds = processing_time_seconds
        self.application_metadata = application_metadata
<<<<<<< HEAD
        self.delete_date = None
=======
        self.delete_date: Optional[datetime.datetime] = None
>>>>>>> 9491a28e

    @property
    def _post_processing_status(self) -> TargetStatuses:
        """
        Return the status of the target, or what it will be when processing is
        finished.

        The status depends on the standard deviation of the color bands.
        How VWS determines this is unknown, but it relates to how suitable the
        target is for detection.
        """
        image = Image.open(self.image)
        image_stat = ImageStat.Stat(image)

        average_std_dev = statistics.mean(image_stat.stddev)

        if average_std_dev > 5:
            return TargetStatuses.SUCCESS

        return TargetStatuses.FAILED

    @property
    def status(self) -> str:
        """
        Return the status of the target.

        For now this waits half a second (arbitrary) before changing the
        status from 'processing' to 'failed' or 'success'.

        The status depends on the standard deviation of the color bands.
        How VWS determines this is unknown, but it relates to how suitable the
        target is for detection.
        """
        processing_time = datetime.timedelta(
            seconds=self._processing_time_seconds,
        )

        gmt = pytz.timezone('GMT')
        now = datetime.datetime.now(tz=gmt)
        time_since_change = now - self.last_modified_date

        if time_since_change <= processing_time:
            return str(TargetStatuses.PROCESSING.value)

        return str(self._post_processing_status.value)

    @property
    def tracking_rating(self) -> int:
        """
        Return the tracking rating of the target recognition image.

        In this implementation that is just a random integer between 0 and 5
        if the target status is 'success'.
        The rating is 0 if the target status is 'failed'.
        The rating is -1 for a short time while the target is being processed.
        The real VWS seems to give -1 for a short time while processing, then
        the real rating, even while it is still processing.
        """
        pre_rating_time = datetime.timedelta(
            # That this is half of the total processing time is unrealistic.
            # In VWS it is not a constant percentage.
            seconds=self._processing_time_seconds / 2,
        )

        gmt = pytz.timezone('GMT')
        now = datetime.datetime.now(tz=gmt)
        time_since_upload = now - self.upload_date

        if time_since_upload <= pre_rating_time:
            return -1

        if self._post_processing_status == TargetStatuses.SUCCESS:
            return self.processed_tracking_rating

        return 0


class MockVuforiaWebServicesAPI:
    """
    A fake implementation of the Vuforia Web Services API.

    This implementation is tied to the implementation of `requests_mock`.
    """

    def __init__(  # pylint: disable=too-many-arguments
        self,
        server_access_key: str,
        server_secret_key: str,
        database_name: str,
        state: States,
        processing_time_seconds: Union[int, float],
    ) -> None:
        """
        Args:
            database_name: The name of a VWS target manager database.
            server_access_key: A VWS server access key.
            server_secret_key: A VWS server secret key.
            state: The state of the services being mocked.
            processing_time_seconds: The number of seconds to process each
                image for. In the real Vuforia Web Services, this is not
                deterministic.

        Attributes:
            database_name: The name of a VWS target manager database name.
            access_key (str): A VWS server access key.
            secret_key (str): A VWS server secret key.
            targets: The ``Target``s in the database.
            routes: The `Route`s to be used in the mock.
            state: The state of the services being mocked.
        """
        self.database_name = database_name

        self.access_key: str = server_access_key
        self.secret_key: str = server_secret_key

        self.targets: List[Target] = []
        self.routes: Set[Route] = ROUTES
        self.state = state

        self._processing_time_seconds = processing_time_seconds

    @route(
        path_pattern='/targets',
        http_methods=[POST],
        mandatory_keys={'image', 'width', 'name'},
        optional_keys={'active_flag', 'application_metadata'},
    )
    def add_target(
        self,
        request: _RequestObjectProxy,
        context: _Context,
    ) -> str:
        """
        Add a target.

        Fake implementation of
        https://library.vuforia.com/articles/Solution/How-To-Use-the-Vuforia-Web-Services-API.html#How-To-Add-a-Target
        """
        name = request.json()['name']

        targets = (target for target in self.targets if not target.delete_date)
        if any(target.name == name for target in targets):
            context.status_code = codes.FORBIDDEN
            body = {
                'transaction_id': uuid.uuid4().hex,
                'result_code': ResultCodes.TARGET_NAME_EXIST.value,
            }
            return json_dump(body)

        active_flag = request.json().get('active_flag')
        if active_flag is None:
            active_flag = True

        image = request.json()['image']
        decoded = base64.b64decode(image)
        image_file = io.BytesIO(decoded)

        new_target = Target(
            name=request.json()['name'],
            width=request.json()['width'],
            image=image_file,
            active_flag=active_flag,
            processing_time_seconds=self._processing_time_seconds,
            application_metadata=request.json().get('application_metadata'),
        )
        self.targets.append(new_target)

        context.status_code = codes.CREATED
        body = {
            'transaction_id': uuid.uuid4().hex,
            'result_code': ResultCodes.TARGET_CREATED.value,
            'target_id': new_target.target_id,
        }
        return json_dump(body)

    @route(path_pattern='/targets/.+', http_methods=[DELETE])
    def delete_target(
        self,
        request: _RequestObjectProxy,  # pylint: disable=unused-argument
        context: _Context,
        target: Target,
    ) -> str:
        """
        Delete a target.

        Fake implementation of
        https://library.vuforia.com/articles/Solution/How-To-Use-the-Vuforia-Web-Services-API.html#How-To-Delete-a-Target
        """
        body: Dict[str, str] = {}

        if target.status == TargetStatuses.PROCESSING.value:
            context.status_code = codes.FORBIDDEN
            body = {
                'transaction_id': uuid.uuid4().hex,
                'result_code': ResultCodes.TARGET_STATUS_PROCESSING.value,
            }
            return json_dump(body)

        gmt = pytz.timezone('GMT')
        now = datetime.datetime.now(tz=gmt)
        target.delete_date = now

        body = {
            'transaction_id': uuid.uuid4().hex,
            'result_code': ResultCodes.SUCCESS.value,
        }
        return json_dump(body)

    @route(path_pattern='/summary', http_methods=[GET])
    def database_summary(
        self,
        request: _RequestObjectProxy,  # pylint: disable=unused-argument
        context: _Context,  # pylint: disable=unused-argument
    ) -> str:
        """
        Get a database summary report.

        Fake implementation of
        https://library.vuforia.com/articles/Solution/How-To-Use-the-Vuforia-Web-Services-API.html#How-To-Get-a-Database-Summary-Report
        """
        body: Dict[str, Union[str, int]] = {}

        active_images = len(
            [
                target for target in self.targets
                if target.status == TargetStatuses.SUCCESS.value
                and target.active_flag and not target.delete_date
            ],
        )

        failed_images = len(
            [
                target for target in self.targets
                if target.status == TargetStatuses.FAILED.value
                and not target.delete_date
            ],
        )

        inactive_images = len(
            [
                target for target in self.targets
                if target.status == TargetStatuses.SUCCESS.value
                and not target.active_flag and not target.delete_date
            ],
        )

        processing_images = len(
            [
                target for target in self.targets
                if target.status == TargetStatuses.PROCESSING.value
                and not target.delete_date
            ],
        )

        body = {
            'result_code': ResultCodes.SUCCESS.value,
            'transaction_id': uuid.uuid4().hex,
            'name': self.database_name,
            'active_images': active_images,
            'inactive_images': inactive_images,
            'failed_images': failed_images,
            'target_quota': '',
            'total_recos': '',
            'current_month_recos': '',
            'previous_month_recos': '',
            'processing_images': processing_images,
            'reco_threshold': '',
            'request_quota': '',
            'request_usage': '',
        }
        return json_dump(body)

    @route(path_pattern='/targets', http_methods=[GET])
    def target_list(
        self,
        request: _RequestObjectProxy,  # pylint: disable=unused-argument
        context: _Context,  # pylint: disable=unused-argument
    ) -> str:
        """
        Get a list of all targets.

        Fake implementation of
        https://library.vuforia.com/articles/Solution/How-To-Use-the-Vuforia-Web-Services-API.html#How-To-Get-a-Target-List-for-a-Cloud-Database
        """
        results = [
            target.target_id for target in self.targets
            if not target.delete_date
        ]

        body: Dict[str, Union[str, List[str]]] = {
            'transaction_id': uuid.uuid4().hex,
            'result_code': ResultCodes.SUCCESS.value,
            'results': results,
        }
        return json_dump(body)

    @route(path_pattern='/targets/.+', http_methods=[GET])
    def get_target(
        self,
        request: _RequestObjectProxy,  # pylint: disable=unused-argument
        context: _Context,  # pylint: disable=unused-argument
        target: Target,
    ) -> str:
        """
        Get details of a target.

        Fake implementation of
        https://library.vuforia.com/articles/Solution/How-To-Use-the-Vuforia-Web-Services-API.html#How-To-Retrieve-a-Target-Record
        """
        target_record = {
            'target_id': target.target_id,
            'active_flag': target.active_flag,
            'name': target.name,
            'width': target.width,
            'tracking_rating': target.tracking_rating,
            'reco_rating': target.reco_rating,
        }

        body = {
            'result_code': ResultCodes.SUCCESS.value,
            'transaction_id': uuid.uuid4().hex,
            'target_record': target_record,
            'status': target.status,
        }
        return json_dump(body)

    @route(path_pattern='/duplicates/.+', http_methods=[GET])
    def get_duplicates(
        self,
        request: _RequestObjectProxy,  # pylint: disable=unused-argument
        context: _Context,  # pylint: disable=unused-argument
        target: Target,
    ) -> str:
        """
        Get targets which may be considered duplicates of a given target.

        Fake implementation of
        https://library.vuforia.com/articles/Solution/How-To-Use-the-Vuforia-Web-Services-API.html#How-To-Check-for-Duplicate-Targets
        """
        other_targets = set(self.targets) - set([target])

        similar_targets: List[str] = [
            other.target_id for other in other_targets
            if Image.open(other.image) == Image.open(target.image) and
            TargetStatuses.FAILED.value not in (target.status, other.status)
            and TargetStatuses.PROCESSING.value not in
            (target.status, other.status) and other.active_flag
        ]

        body = {
            'transaction_id': uuid.uuid4().hex,
            'result_code': ResultCodes.SUCCESS.value,
            'similar_targets': similar_targets,
        }

        return json_dump(body)

    @route(
        path_pattern='/targets/.+',
        http_methods=[PUT],
        optional_keys={
            'active_flag',
            'application_metadata',
            'image',
            'name',
            'width',
        },
    )
    def update_target(
        self,
        request: _RequestObjectProxy,
        context: _Context,
        target: Target,
    ) -> str:
        """
        Update a target.

        Fake implementation of
        https://library.vuforia.com/articles/Solution/How-To-Use-the-Vuforia-Web-Services-API.html#How-To-Update-a-Target
        """
        body: Dict[str, str] = {}

        if target.status != TargetStatuses.SUCCESS.value:
            context.status_code = codes.FORBIDDEN
            body = {
                'transaction_id': uuid.uuid4().hex,
                'result_code': ResultCodes.TARGET_STATUS_NOT_SUCCESS.value,
            }
            return json_dump(body)

        if 'width' in request.json():
            target.width = request.json()['width']

        if 'active_flag' in request.json():
            active_flag = request.json()['active_flag']
            if active_flag is None:
                body = {
                    'transaction_id': uuid.uuid4().hex,
                    'result_code': ResultCodes.FAIL.value,
                }
                context.status_code = codes.BAD_REQUEST
                return json_dump(body)
            target.active_flag = active_flag

        if 'application_metadata' in request.json():
            if request.json()['application_metadata'] is None:
                body = {
                    'transaction_id': uuid.uuid4().hex,
                    'result_code': ResultCodes.FAIL.value,
                }
                context.status_code = codes.BAD_REQUEST
                return json_dump(body)
            application_metadata = request.json()['application_metadata']
            target.application_metadata = application_metadata

        if 'name' in request.json():
            name = request.json()['name']
            other_targets = set(self.targets) - set([target])
            if any(
                other.name == name for other in other_targets
                if not other.delete_date
            ):
                context.status_code = codes.FORBIDDEN
                body = {
                    'transaction_id': uuid.uuid4().hex,
                    'result_code': ResultCodes.TARGET_NAME_EXIST.value,
                }
                return json_dump(body)
            target.name = name

        if 'image' in request.json():
            image = request.json()['image']
            decoded = base64.b64decode(image)
            image_file = io.BytesIO(decoded)
            target.image = image_file

        # In the real implementation, the tracking rating can stay the same.
        # However, for demonstration purposes, the tracking rating changes but
        # when the target is updated.
        available_values = list(set(range(6)) - set([target.tracking_rating]))
        target.processed_tracking_rating = random.choice(available_values)

        gmt = pytz.timezone('GMT')
        now = datetime.datetime.now(tz=gmt)
        target.last_modified_date = now

        body = {
            'result_code': ResultCodes.SUCCESS.value,
            'transaction_id': uuid.uuid4().hex,
        }
        return json_dump(body)

    @route(path_pattern='/summary/.+', http_methods=[GET])
    def target_summary(
        self,
        request: _RequestObjectProxy,  # pylint: disable=unused-argument
        context: _Context,  # pylint: disable=unused-argument
        target: Target,
    ) -> str:
        """
        Get a summary report for a target.

        Fake implementation of
        https://library.vuforia.com/articles/Solution/How-To-Use-the-Vuforia-Web-Services-API.html#How-To-Retrieve-a-Target-Summary-Report
        """
        body = {
            'status': target.status,
            'transaction_id': uuid.uuid4().hex,
            'result_code': ResultCodes.SUCCESS.value,
            'database_name': self.database_name,
            'target_name': target.name,
            'upload_date': target.upload_date.strftime('%Y-%m-%d'),
            'active_flag': target.active_flag,
            'tracking_rating': target.tracking_rating,
            'total_recos': '',
            'current_month_recos': '',
            'previous_month_recos': '',
        }
        return json_dump(body)<|MERGE_RESOLUTION|>--- conflicted
+++ resolved
@@ -241,11 +241,7 @@
         self.reco_rating = ''
         self._processing_time_seconds = processing_time_seconds
         self.application_metadata = application_metadata
-<<<<<<< HEAD
-        self.delete_date = None
-=======
         self.delete_date: Optional[datetime.datetime] = None
->>>>>>> 9491a28e
 
     @property
     def _post_processing_status(self) -> TargetStatuses:
