"""
Exceptions to raise from validators.
"""

import email.utils
import textwrap
import uuid
from http import HTTPStatus
from pathlib import Path

from mock_vws._constants import ResultCodes
from mock_vws._mock_common import json_dump


class ValidatorException(Exception):
    """
    A base class for exceptions thrown from mock Vuforia cloud recognition
    client endpoints.
    """

    status_code: HTTPStatus
    response_text: str
    headers: dict[str, str]


class DateHeaderNotGiven(ValidatorException):
    """
    Exception raised when a date header is not given.
    """

    def __init__(self) -> None:
        """
        Attributes:
            status_code: The status code to use in a response if this is
                raised.
            response_text: The response text to use in a response if this is
                raised.
        """
        super().__init__()
        self.status_code = HTTPStatus.BAD_REQUEST
        self.response_text = "Date header required."
        date = email.utils.formatdate(None, localtime=False, usegmt=True)
        self.headers = {
            "Content-Type": "text/plain;charset=iso-8859-1",
            "Connection": "keep-alive",
            "Server": "nginx",
            "Date": date,
            "Content-Length": str(len(self.response_text)),
        }


class DateFormatNotValid(ValidatorException):
    """
    Exception raised when the date format is not valid.
    """

    def __init__(self) -> None:
        """
        Attributes:
            status_code: The status code to use in a response if this is
                raised.
            response_text: The response text to use in a response if this is
                raised.
        """
        super().__init__()
        self.status_code = HTTPStatus.UNAUTHORIZED
        self.response_text = "Malformed date header."
        date = email.utils.formatdate(None, localtime=False, usegmt=True)
        self.headers = {
            "Content-Type": "text/plain;charset=iso-8859-1",
            "Connection": "keep-alive",
            "Server": "nginx",
            "Date": date,
            "WWW-Authenticate": "KWS",
            "Content-Length": str(len(self.response_text)),
        }


class RequestTimeTooSkewed(ValidatorException):
    """
    Exception raised when Vuforia returns a response with a result code
    'RequestTimeTooSkewed'.
    """

    def __init__(self) -> None:
        """
        Attributes:
            status_code: The status code to use in a response if this is
                raised.
            response_text: The response text to use in a response if this is
                raised.
        """
        super().__init__()
        self.status_code = HTTPStatus.FORBIDDEN
        body = {
            "transaction_id": uuid.uuid4().hex,
            "result_code": ResultCodes.REQUEST_TIME_TOO_SKEWED.value,
        }
        self.response_text = json_dump(body)
        date = email.utils.formatdate(None, localtime=False, usegmt=True)
        self.headers = {
            "Content-Type": "application/json",
            "Connection": "keep-alive",
            "Server": "nginx",
            "Date": date,
            "Content-Length": str(len(self.response_text)),
        }


class BadImage(ValidatorException):
    """
    Exception raised when Vuforia returns a response with a result code
    'BadImage'.
    """

    def __init__(self) -> None:
        """
        Attributes:
            status_code: The status code to use in a response if this is
                raised.
            response_text: The response text to use in a response if this is
                raised.
        """
        super().__init__()
        self.status_code = HTTPStatus.UNPROCESSABLE_ENTITY
        transaction_id = uuid.uuid4().hex
        result_code = ResultCodes.BAD_IMAGE.value

        # The response has an unusual format of separators, so we construct it
        # manually.
        self.response_text = (
            '{"transaction_id": '
            f'"{transaction_id}",'
            f'"result_code":"{result_code}"'
            "}"
        )

        date = email.utils.formatdate(None, localtime=False, usegmt=True)
        self.headers = {
            "Content-Type": "application/json",
            "Connection": "keep-alive",
            "Server": "nginx",
            "Date": date,
            "Content-Length": str(len(self.response_text)),
        }


class AuthenticationFailure(ValidatorException):
    """
    Exception raised when Vuforia returns a response with a result code
    'AuthenticationFailure'.
    """

    def __init__(self) -> None:
        """
        Attributes:
            status_code: The status code to use in a response if this is
                raised.
            response_text: The response text to use in a response if this is
                raised.
        """
        super().__init__()
        self.status_code = HTTPStatus.UNAUTHORIZED
        transaction_id = uuid.uuid4().hex
        result_code = ResultCodes.AUTHENTICATION_FAILURE.value

        # The response has an unusual format of separators, so we construct it
        # manually.
        self.response_text = (
            '{"transaction_id":'
            f'"{transaction_id}",'
            f'"result_code":"{result_code}"'
            "}"
        )
        date = email.utils.formatdate(None, localtime=False, usegmt=True)
        self.headers = {
            "Content-Type": "application/json",
            "Connection": "keep-alive",
            "Server": "nginx",
            "Date": date,
            "WWW-Authenticate": "VWS",
            "Content-Length": str(len(self.response_text)),
        }


class AuthenticationFailureGoodFormatting(ValidatorException):
    """
    Exception raised when Vuforia returns a response with a result code
    'AuthenticationFailure' with a standard JSON formatting.
    """

    def __init__(self) -> None:
        """
        Attributes:
            status_code: The status code to use in a response if this is
                raised.
            response_text: The response text to use in a response if this is
                raised.
        """
        super().__init__()
        self.status_code = HTTPStatus.UNAUTHORIZED

        body = {
            "transaction_id": uuid.uuid4().hex,
            "result_code": ResultCodes.AUTHENTICATION_FAILURE.value,
        }
        self.response_text = json_dump(body)
        date = email.utils.formatdate(None, localtime=False, usegmt=True)
        self.headers = {
            "Content-Type": "application/json",
            "Connection": "keep-alive",
            "Server": "nginx",
            "Date": date,
            "WWW-Authenticate": "VWS",
            "Content-Length": str(len(self.response_text)),
        }


class ImageNotGiven(ValidatorException):
    """
    Exception raised when an image is not given.
    """

    def __init__(self) -> None:
        """
        Attributes:
            status_code: The status code to use in a response if this is
                raised.
            response_text: The response text to use in a response if this is
                raised.
        """
        super().__init__()
        self.status_code = HTTPStatus.BAD_REQUEST
        self.response_text = "No image."

        date = email.utils.formatdate(None, localtime=False, usegmt=True)
        self.headers = {
            "Content-Type": "application/json",
            "Connection": "keep-alive",
            "Server": "nginx",
            "Date": date,
            "Content-Length": str(len(self.response_text)),
        }


class AuthHeaderMissing(ValidatorException):
    """
    Exception raised when an auth header is not given.
    """

    def __init__(self) -> None:
        """
        Attributes:
            status_code: The status code to use in a response if this is
                raised.
            response_text: The response text to use in a response if this is
                raised.
        """
        super().__init__()
        self.status_code = HTTPStatus.UNAUTHORIZED
        self.response_text = "Authorization header missing."

        date = email.utils.formatdate(None, localtime=False, usegmt=True)
        self.headers = {
            "Content-Type": "text/plain;charset=iso-8859-1",
            "Connection": "keep-alive",
            "Server": "nginx",
            "Date": date,
            "WWW-Authenticate": "KWS",
            "Content-Length": str(len(self.response_text)),
        }


class MalformedAuthHeader(ValidatorException):
    """
    Exception raised when an auth header is not given.
    """

    def __init__(self, www_authenticate: str) -> None:
        """
        Attributes:
            status_code: The status code to use in a response if this is
                raised.
            response_text: The response text to use in a response if this is
                raised.
            www_authenticate: The WWW-Authenticate header value.
        """
        super().__init__()
        self.status_code = HTTPStatus.UNAUTHORIZED
        self.response_text = "Malformed authorization header."

        date = email.utils.formatdate(None, localtime=False, usegmt=True)
        self.headers = {
            "Content-Type": "text/plain;charset=iso-8859-1",
            "Connection": "keep-alive",
            "Server": "nginx",
            "Date": date,
<<<<<<< HEAD
            "WWW-Authenticate": www_authenticate,
=======
            "WWW-Authenticate": "KWS",
>>>>>>> 71834e6f
            "Content-Length": str(len(self.response_text)),
        }


class UnknownParameters(ValidatorException):
    """
    Exception raised when unknown parameters are given.
    """

    def __init__(self) -> None:
        """
        Attributes:
            status_code: The status code to use in a response if this is
                raised.
            response_text: The response text to use in a response if this is
                raised.
        """
        super().__init__()
        self.status_code = HTTPStatus.BAD_REQUEST
        self.response_text = "Unknown parameters in the request."

        date = email.utils.formatdate(None, localtime=False, usegmt=True)
        self.headers = {
            "Content-Type": "application/json",
            "Connection": "keep-alive",
            "Server": "nginx",
            "Date": date,
            "Content-Length": str(len(self.response_text)),
        }


class InactiveProject(ValidatorException):
    """
    Exception raised when Vuforia returns a response with a result code
    'InactiveProject'.
    """

    def __init__(self) -> None:
        """
        Attributes:
            status_code: The status code to use in a response if this is
                raised.
            response_text: The response text to use in a response if this is
                raised.
        """
        super().__init__()
        self.status_code = HTTPStatus.FORBIDDEN
        transaction_id = uuid.uuid4().hex
        result_code = ResultCodes.INACTIVE_PROJECT.value
        # The response has an unusual format of separators, so we construct it
        # manually.
        self.response_text = (
            '{"transaction_id": '
            f'"{transaction_id}",'
            f'"result_code":"{result_code}"'
            "}"
        )

        date = email.utils.formatdate(None, localtime=False, usegmt=True)
        self.headers = {
            "Content-Type": "application/json",
            "Connection": "keep-alive",
            "Server": "nginx",
            "Date": date,
            "Content-Length": str(len(self.response_text)),
        }


class InvalidMaxNumResults(ValidatorException):
    """
    Exception raised when an invalid value is given as the
    "max_num_results" field.
    """

    def __init__(self, given_value: str) -> None:
        """
        Attributes:
            status_code: The status code to use in a response if this is
                raised.
            response_text: The response text to use in a response if this is
                raised.
        """
        super().__init__()
        self.status_code = HTTPStatus.BAD_REQUEST
        invalid_value_message = (
            f"Invalid value '{given_value}' in form data part 'max_result'. "
            "Expecting integer value in range from 1 to 50 (inclusive)."
        )
        self.response_text = invalid_value_message

        date = email.utils.formatdate(None, localtime=False, usegmt=True)
        self.headers = {
            "Content-Type": "application/json",
            "Connection": "keep-alive",
            "Server": "nginx",
            "Date": date,
            "Content-Length": str(len(self.response_text)),
        }


class MaxNumResultsOutOfRange(ValidatorException):
    """
    Exception raised when an integer value is given as the "max_num_results"
    field which is out of range.
    """

    def __init__(self, given_value: str) -> None:
        """
        Attributes:
            status_code: The status code to use in a response if this is
                raised.
            response_text: The response text to use in a response if this is
                raised.
        """
        super().__init__()
        self.status_code = HTTPStatus.BAD_REQUEST
        integer_out_of_range_message = (
            f"Integer out of range ({given_value}) in form data part "
            "'max_result'. Accepted range is from 1 to 50 (inclusive)."
        )
        self.response_text = integer_out_of_range_message

        date = email.utils.formatdate(None, localtime=False, usegmt=True)
        self.headers = {
            "Content-Type": "application/json",
            "Connection": "keep-alive",
            "Server": "nginx",
            "Date": date,
            "Content-Length": str(len(self.response_text)),
        }


class InvalidIncludeTargetData(ValidatorException):
    """
    Exception raised when an invalid value is given as the
    "include_target_data" field.
    """

    def __init__(self, given_value: str) -> None:
        """
        Attributes:
            status_code: The status code to use in a response if this is
                raised.
            response_text: The response text to use in a response if this is
                raised.
        """
        super().__init__()
        self.status_code = HTTPStatus.BAD_REQUEST
        unexpected_target_data_message = (
            f"Invalid value '{given_value}' in form data part "
            "'include_target_data'. "
            "Expecting one of the (unquoted) string values 'all', 'none' or "
            "'top'."
        )
        self.response_text = unexpected_target_data_message

        date = email.utils.formatdate(None, localtime=False, usegmt=True)
        self.headers = {
            "Content-Type": "application/json",
            "Connection": "keep-alive",
            "Server": "nginx",
            "Date": date,
            "Content-Length": str(len(self.response_text)),
        }


class UnsupportedMediaType(ValidatorException):
    """
    Exception raised when no boundary is found for multipart data.
    """

    def __init__(self) -> None:
        """
        Attributes:
            status_code: The status code to use in a response if this is
                raised.
            response_text: The response text to use in a response if this is
                raised.
        """
        super().__init__()
        self.status_code = HTTPStatus.UNSUPPORTED_MEDIA_TYPE
        self.response_text = ""

        date = email.utils.formatdate(None, localtime=False, usegmt=True)
        self.headers = {
            "Connection": "keep-alive",
            "Server": "nginx",
            "Date": date,
            "Content-Length": str(len(self.response_text)),
        }


class InvalidAcceptHeader(ValidatorException):
    """
    Exception raised when there is an invalid accept header given.
    """

    def __init__(self) -> None:
        """
        Attributes:
            status_code: The status code to use in a response if this is
                raised.
            response_text: The response text to use in a response if this is
                raised.
        """
        super().__init__()
        self.status_code = HTTPStatus.NOT_ACCEPTABLE
        self.response_text = ""

        date = email.utils.formatdate(None, localtime=False, usegmt=True)
        self.headers = {
            "Connection": "keep-alive",
            "Server": "nginx",
            "Date": date,
            "Content-Length": str(len(self.response_text)),
        }


class NoBoundaryFound(ValidatorException):
    """
    Exception raised when an invalid media type is given.
    """

    def __init__(self) -> None:
        """
        Attributes:
            status_code: The status code to use in a response if this is
                raised.
            response_text: The response text to use in a response if this is
                raised.
        """
        super().__init__()
        self.status_code = HTTPStatus.BAD_REQUEST
        self.response_text = (
            "java.io.IOException: RESTEASY007550: "
            "Unable to get boundary for multipart"
        )

        date = email.utils.formatdate(None, localtime=False, usegmt=True)
        self.headers = {
            "Content-Type": "text/html;charset=utf-8",
            "Connection": "keep-alive",
            "Server": "nginx",
            "Date": date,
            "Content-Length": str(len(self.response_text)),
        }


class ContentLengthHeaderTooLarge(ValidatorException):
    """
    Exception raised when the given content length header is too large.
    """

    # We skip coverage here as running a test to cover this is very slow.
    def __init__(self) -> None:  # pragma: no cover
        """
        Attributes:
            status_code: The status code to use in a response if this is
                raised.
            response_text: The response text to use in a response if this is
                raised.
        """
        super().__init__()
        self.status_code = HTTPStatus.GATEWAY_TIMEOUT
        self.response_text = ""
        self.headers = {
            "Connection": "keep-alive",
            "Content-Length": str(len(self.response_text)),
        }


class ContentLengthHeaderNotInt(ValidatorException):
    """
    Exception raised when the given content length header is not an integer.
    """

    def __init__(self) -> None:
        """
        Attributes:
            status_code: The status code to use in a response if this is
                raised.
            response_text: The response text to use in a response if this is
                raised.
        """
        super().__init__()
        self.status_code = HTTPStatus.BAD_REQUEST
        self.response_text = ""
        self.headers = {
            "Connection": "Close",
            "Content-Length": str(len(self.response_text)),
        }


class RequestEntityTooLarge(ValidatorException):
    """
    Exception raised when the given image file size is too large.
    """

    # Ignore coverage on this as there is a bug in urllib3 which means that we
    # do not trigger this exception.
    # See https://github.com/urllib3/urllib3/issues/2733.
    def __init__(self) -> None:  # pragma: no cover
        """
        Attributes:
            status_code: The status code to use in a response if this is
                raised.
            response_text: The response text to use in a response if this is
                raised.
        """
        super().__init__()
        self.status_code = HTTPStatus.REQUEST_ENTITY_TOO_LARGE
        self.response_text = textwrap.dedent(
            """\
            <html>\r
            <head><title>413 Request Entity Too Large</title></head>\r
            <body>\r
            <center><h1>413 Request Entity Too Large</h1></center>\r
            <hr><center>nginx</center>\r
            </body>\r
            </html>\r
            """,
        )
        date = email.utils.formatdate(None, localtime=False, usegmt=True)
        self.headers = {
            "Connection": "Close",
            "Date": date,
            "Server": "nginx",
            "Content-Type": "text/html",
            "Content-Length": str(len(self.response_text)),
        }


class DeletedTargetMatched(ValidatorException):
    """
    Exception raised when target which was recently deleted is matched.
    """

    def __init__(self) -> None:
        """
        Attributes:
            status_code: The status code to use in a response if this is
                raised.
            response_text: The response text to use in a response if this is
                raised.
        """
        super().__init__()
        self.status_code = HTTPStatus.INTERNAL_SERVER_ERROR
        date = email.utils.formatdate(None, localtime=False, usegmt=True)
        # We return an example 500 response.
        # Each response given by Vuforia is different.
        #
        # Sometimes Vuforia will ignore matching targets with the
        # processing status, but we choose to:
        # * Do the most unexpected thing.
        # * Be consistent with every response.
        resources_dir = Path(__file__).parent.parent / "resources"
        filename = "deleted_target_matched_response.html"
        deleted_target_matched_resp_file = resources_dir / filename
        self.response_text = Path(deleted_target_matched_resp_file).read_text(
            encoding="utf-8",
        )
        self.headers = {
            "Connection": "keep-alive",
            "Content-Type": "text/html;charset=iso-8859-1",
            "Server": "nginx",
            "Cache-Control": "must-revalidate,no-cache,no-store",
            "Date": date,
            "Content-Length": str(len(self.response_text)),
        }


class NoContentType(ValidatorException):
    """
    Exception raised when a content type is either not given or is empty.
    """

    def __init__(self) -> None:
        """
        Attributes:
            status_code: The status code to use in a response if this is
                raised.
            response_text: The response text to use in a response if this is
                raised.
        """
        super().__init__()
        self.status_code = HTTPStatus.BAD_REQUEST
        date = email.utils.formatdate(None, localtime=False, usegmt=True)
        jetty_content_type_error = textwrap.dedent(
            """\
            <html>
            <head>
            <meta http-equiv="Content-Type" content="text/html;charset=utf-8"/>
            <title>Error 400 Bad Request</title>
            </head>
            <body><h2>HTTP ERROR 400 Bad Request</h2>
            <table>
            <tr><th>URI:</th><td>/v1/query</td></tr>
            <tr><th>STATUS:</th><td>400</td></tr>
            <tr><th>MESSAGE:</th><td>Bad Request</td></tr>
            <tr><th>SERVLET:</th><td>Resteasy</td></tr>
            </table>
            <hr><a href="https://eclipse.org/jetty">Powered by Jetty:// 9.4.43.v20210629</a><hr/>

            </body>
            </html>
            """,  # noqa: E501
        )
        self.response_text = jetty_content_type_error
        self.headers = {
            "Connection": "keep-alive",
            "Content-Type": "text/html;charset=iso-8859-1",
            "Server": "nginx",
            "Cache-Control": "must-revalidate,no-cache,no-store",
            "Date": date,
            "Content-Length": str(len(self.response_text)),
        }<|MERGE_RESOLUTION|>--- conflicted
+++ resolved
@@ -276,7 +276,7 @@
     Exception raised when an auth header is not given.
     """
 
-    def __init__(self, www_authenticate: str) -> None:
+    def __init__(self) -> None:
         """
         Attributes:
             status_code: The status code to use in a response if this is
@@ -295,11 +295,7 @@
             "Connection": "keep-alive",
             "Server": "nginx",
             "Date": date,
-<<<<<<< HEAD
-            "WWW-Authenticate": www_authenticate,
-=======
             "WWW-Authenticate": "KWS",
->>>>>>> 71834e6f
             "Content-Length": str(len(self.response_text)),
         }
 
