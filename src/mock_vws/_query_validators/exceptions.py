--- conflicted
+++ resolved
@@ -6,7 +6,6 @@
 import uuid
 from http import HTTPStatus
 from pathlib import Path
-from typing import Dict
 
 from mock_vws._constants import ResultCodes
 from mock_vws._mock_common import json_dump
@@ -36,16 +35,6 @@
             'Date': date,
         }
 
-    @property
-    def headers(self) -> Dict[str, str]:
-        date = email.utils.formatdate(None, localtime=False, usegmt=True)
-        return {
-            'Content-Type': 'text/plain; charset=ISO-8859-1',
-            'Connection': 'keep-alive',
-            'Server': 'nginx',
-            'Date': date,
-        }
-
 
 class DateFormatNotValid(Exception):
     """
@@ -65,17 +54,6 @@
         self.response_text = 'Malformed date header.'
         date = email.utils.formatdate(None, localtime=False, usegmt=True)
         self.headers = {
-            'Content-Type': 'text/plain; charset=ISO-8859-1',
-            'Connection': 'keep-alive',
-            'Server': 'nginx',
-            'Date': date,
-            'WWW-Authenticate': 'VWS',
-        }
-
-    @property
-    def headers(self) -> Dict[str, str]:
-        date = email.utils.formatdate(None, localtime=False, usegmt=True)
-        return {
             'Content-Type': 'text/plain; charset=ISO-8859-1',
             'Connection': 'keep-alive',
             'Server': 'nginx',
@@ -107,16 +85,6 @@
         self.response_text = json_dump(body)
         date = email.utils.formatdate(None, localtime=False, usegmt=True)
         self.headers = {
-            'Content-Type': 'application/json',
-            'Connection': 'keep-alive',
-            'Server': 'nginx',
-            'Date': date,
-        }
-
-    @property
-    def headers(self) -> Dict[str, str]:
-        date = email.utils.formatdate(None, localtime=False, usegmt=True)
-        return {
             'Content-Type': 'application/json',
             'Connection': 'keep-alive',
             'Server': 'nginx',
@@ -152,15 +120,8 @@
             '}'
         )
 
-<<<<<<< HEAD
-    @property
-    def headers(self) -> Dict[str, str]:
-        date = email.utils.formatdate(None, localtime=False, usegmt=True)
-        return {
-=======
-        date = email.utils.formatdate(None, localtime=False, usegmt=True)
-        self.headers = {
->>>>>>> e58b40ac
+        date = email.utils.formatdate(None, localtime=False, usegmt=True)
+        self.headers = {
             'Content-Type': 'application/json',
             'Connection': 'keep-alive',
             'Server': 'nginx',
@@ -204,17 +165,6 @@
             'WWW-Authenticate': 'VWS',
         }
 
-    @property
-    def headers(self) -> Dict[str, str]:
-        date = email.utils.formatdate(None, localtime=False, usegmt=True)
-        return {
-            'Content-Type': 'application/json',
-            'Connection': 'keep-alive',
-            'Server': 'nginx',
-            'Date': date,
-            'WWW-Authenticate': 'VWS',
-        }
-
 
 class AuthenticationFailureGoodFormatting(Exception):
     """
@@ -247,17 +197,6 @@
             'WWW-Authenticate': 'VWS',
         }
 
-    @property
-    def headers(self) -> Dict[str, str]:
-        date = email.utils.formatdate(None, localtime=False, usegmt=True)
-        return {
-            'Content-Type': 'application/json',
-            'Connection': 'keep-alive',
-            'Server': 'nginx',
-            'Date': date,
-            'WWW-Authenticate': 'VWS',
-        }
-
 
 class ImageNotGiven(Exception):
     """
@@ -276,15 +215,8 @@
         self.status_code = HTTPStatus.BAD_REQUEST
         self.response_text = 'No image.'
 
-<<<<<<< HEAD
-    @property
-    def headers(self) -> Dict[str, str]:
-        date = email.utils.formatdate(None, localtime=False, usegmt=True)
-        return {
-=======
-        date = email.utils.formatdate(None, localtime=False, usegmt=True)
-        self.headers = {
->>>>>>> e58b40ac
+        date = email.utils.formatdate(None, localtime=False, usegmt=True)
+        self.headers = {
             'Content-Type': 'application/json',
             'Connection': 'keep-alive',
             'Server': 'nginx',
@@ -309,15 +241,8 @@
         self.status_code = HTTPStatus.UNAUTHORIZED
         self.response_text = 'Authorization header missing.'
 
-<<<<<<< HEAD
-    @property
-    def headers(self) -> Dict[str, str]:
-        date = email.utils.formatdate(None, localtime=False, usegmt=True)
-        return {
-=======
-        date = email.utils.formatdate(None, localtime=False, usegmt=True)
-        self.headers = {
->>>>>>> e58b40ac
+        date = email.utils.formatdate(None, localtime=False, usegmt=True)
+        self.headers = {
             'Content-Type': 'text/plain; charset=ISO-8859-1',
             'Connection': 'keep-alive',
             'Server': 'nginx',
@@ -343,15 +268,8 @@
         self.status_code = HTTPStatus.UNAUTHORIZED
         self.response_text = 'Malformed authorization header.'
 
-<<<<<<< HEAD
-    @property
-    def headers(self) -> Dict[str, str]:
-        date = email.utils.formatdate(None, localtime=False, usegmt=True)
-        return {
-=======
-        date = email.utils.formatdate(None, localtime=False, usegmt=True)
-        self.headers = {
->>>>>>> e58b40ac
+        date = email.utils.formatdate(None, localtime=False, usegmt=True)
+        self.headers = {
             'Content-Type': 'text/plain; charset=ISO-8859-1',
             'Connection': 'keep-alive',
             'Server': 'nginx',
@@ -377,15 +295,8 @@
         self.status_code = HTTPStatus.BAD_REQUEST
         self.response_text = 'Unknown parameters in the request.'
 
-<<<<<<< HEAD
-    @property
-    def headers(self) -> Dict[str, str]:
-        date = email.utils.formatdate(None, localtime=False, usegmt=True)
-        return {
-=======
-        date = email.utils.formatdate(None, localtime=False, usegmt=True)
-        self.headers = {
->>>>>>> e58b40ac
+        date = email.utils.formatdate(None, localtime=False, usegmt=True)
+        self.headers = {
             'Content-Type': 'application/json',
             'Connection': 'keep-alive',
             'Server': 'nginx',
@@ -420,15 +331,8 @@
             '}'
         )
 
-<<<<<<< HEAD
-    @property
-    def headers(self) -> Dict[str, str]:
-        date = email.utils.formatdate(None, localtime=False, usegmt=True)
-        return {
-=======
-        date = email.utils.formatdate(None, localtime=False, usegmt=True)
-        self.headers = {
->>>>>>> e58b40ac
+        date = email.utils.formatdate(None, localtime=False, usegmt=True)
+        self.headers = {
             'Content-Type': 'application/json',
             'Connection': 'keep-alive',
             'Server': 'nginx',
@@ -458,15 +362,8 @@
         )
         self.response_text = invalid_value_message
 
-<<<<<<< HEAD
-    @property
-    def headers(self) -> Dict[str, str]:
-        date = email.utils.formatdate(None, localtime=False, usegmt=True)
-        return {
-=======
-        date = email.utils.formatdate(None, localtime=False, usegmt=True)
-        self.headers = {
->>>>>>> e58b40ac
+        date = email.utils.formatdate(None, localtime=False, usegmt=True)
+        self.headers = {
             'Content-Type': 'application/json',
             'Connection': 'keep-alive',
             'Server': 'nginx',
@@ -496,15 +393,8 @@
         )
         self.response_text = integer_out_of_range_message
 
-<<<<<<< HEAD
-    @property
-    def headers(self) -> Dict[str, str]:
-        date = email.utils.formatdate(None, localtime=False, usegmt=True)
-        return {
-=======
-        date = email.utils.formatdate(None, localtime=False, usegmt=True)
-        self.headers = {
->>>>>>> e58b40ac
+        date = email.utils.formatdate(None, localtime=False, usegmt=True)
+        self.headers = {
             'Content-Type': 'application/json',
             'Connection': 'keep-alive',
             'Server': 'nginx',
@@ -536,15 +426,8 @@
         )
         self.response_text = unexpected_target_data_message
 
-<<<<<<< HEAD
-    @property
-    def headers(self) -> Dict[str, str]:
-        date = email.utils.formatdate(None, localtime=False, usegmt=True)
-        return {
-=======
-        date = email.utils.formatdate(None, localtime=False, usegmt=True)
-        self.headers = {
->>>>>>> e58b40ac
+        date = email.utils.formatdate(None, localtime=False, usegmt=True)
+        self.headers = {
             'Content-Type': 'application/json',
             'Connection': 'keep-alive',
             'Server': 'nginx',
@@ -569,15 +452,8 @@
         self.status_code = HTTPStatus.UNSUPPORTED_MEDIA_TYPE
         self.response_text = ''
 
-<<<<<<< HEAD
-    @property
-    def headers(self) -> Dict[str, str]:
-        date = email.utils.formatdate(None, localtime=False, usegmt=True)
-        return {
-=======
-        date = email.utils.formatdate(None, localtime=False, usegmt=True)
-        self.headers = {
->>>>>>> e58b40ac
+        date = email.utils.formatdate(None, localtime=False, usegmt=True)
+        self.headers = {
             'Connection': 'keep-alive',
             'Server': 'nginx',
             'Date': date,
@@ -601,15 +477,8 @@
         self.status_code = HTTPStatus.NOT_ACCEPTABLE
         self.response_text = ''
 
-<<<<<<< HEAD
-    @property
-    def headers(self) -> Dict[str, str]:
-        date = email.utils.formatdate(None, localtime=False, usegmt=True)
-        return {
-=======
-        date = email.utils.formatdate(None, localtime=False, usegmt=True)
-        self.headers = {
->>>>>>> e58b40ac
+        date = email.utils.formatdate(None, localtime=False, usegmt=True)
+        self.headers = {
             'Connection': 'keep-alive',
             'Server': 'nginx',
             'Date': date,
@@ -636,15 +505,8 @@
             'Could find no Content-Disposition header within part'
         )
 
-<<<<<<< HEAD
-    @property
-    def headers(self) -> Dict[str, str]:
-        date = email.utils.formatdate(None, localtime=False, usegmt=True)
-        return {
-=======
-        date = email.utils.formatdate(None, localtime=False, usegmt=True)
-        self.headers = {
->>>>>>> e58b40ac
+        date = email.utils.formatdate(None, localtime=False, usegmt=True)
+        self.headers = {
             'Content-Type': 'text/html;charset=UTF-8',
             'Connection': 'keep-alive',
             'Server': 'nginx',
@@ -672,15 +534,8 @@
             'Unable to get boundary for multipart'
         )
 
-<<<<<<< HEAD
-    @property
-    def headers(self) -> Dict[str, str]:
-        date = email.utils.formatdate(None, localtime=False, usegmt=True)
-        return {
-=======
-        date = email.utils.formatdate(None, localtime=False, usegmt=True)
-        self.headers = {
->>>>>>> e58b40ac
+        date = email.utils.formatdate(None, localtime=False, usegmt=True)
+        self.headers = {
             'Content-Type': 'text/html;charset=UTF-8',
             'Connection': 'keep-alive',
             'Server': 'nginx',
@@ -710,15 +565,8 @@
         text = str(oops_resp_file.read_text())
         self.response_text = text
 
-<<<<<<< HEAD
-    @property
-    def headers(self) -> Dict[str, str]:
-        date = email.utils.formatdate(None, localtime=False, usegmt=True)
-        return {
-=======
-        date = email.utils.formatdate(None, localtime=False, usegmt=True)
-        self.headers = {
->>>>>>> e58b40ac
+        date = email.utils.formatdate(None, localtime=False, usegmt=True)
+        self.headers = {
             'Content-Type': 'text/html; charset=ISO-8859-1',
             'Connection': 'keep-alive',
             'Server': 'nginx',
@@ -747,12 +595,6 @@
             'Connection': 'keep-alive',
         }
 
-    @property
-    def headers(self) -> Dict[str, str]:
-        return {
-            'Connection': 'keep-alive',
-        }
-
 
 class ContentLengthHeaderNotInt(Exception):
     """
@@ -770,13 +612,6 @@
         super().__init__()
         self.status_code = HTTPStatus.BAD_REQUEST
         self.response_text = ''
-<<<<<<< HEAD
-
-    @property
-    def headers(self) -> Dict[str, str]:
-        return {
-=======
-        self.headers = {
->>>>>>> e58b40ac
+        self.headers = {
             'Connection': 'Close',
         }