"""
Authorization validators to use in the mock query API.
"""


from mock_vws._database_matchers import get_database_matching_client_keys
from mock_vws._query_validators.exceptions import (
    AuthenticationFailure,
    AuthHeaderMissing,
    MalformedAuthHeader,
)
from mock_vws.database import VuforiaDatabase


def validate_auth_header_exists(request_headers: dict[str, str]) -> None:
    """
    Validate that there is an authorization header given to the query endpoint.

    Args:
        request_headers: The headers sent with the request.

    Raises:
        AuthHeaderMissing: There is no "Authorization" header.
    """
    if "Authorization" in request_headers:
        return

    raise AuthHeaderMissing


def validate_auth_header_number_of_parts(
    request_headers: dict[str, str],
) -> None:
    """
    Validate the authorization header includes text either side of a space.

    Args:
        request_headers: The headers sent with the request.

    Raises:
        MalformedAuthHeader: The "Authorization" header is not as expected.
    """
    header = request_headers["Authorization"]
    parts = header.split(" ")
    expected_number_of_parts = 2
    if len(parts) == expected_number_of_parts and parts[1]:
        return

    raise MalformedAuthHeader(www_authenticate="VWS")


def validate_client_key_exists(
    request_headers: dict[str, str],
    databases: set[VuforiaDatabase],
) -> None:
    """
    Validate the authorization header includes a client key for a database.

    Args:
        request_headers: The headers sent with the request.
        databases: All Vuforia databases.

    Raises:
        AuthenticationFailure: The client key is unknown.
    """
    header = request_headers["Authorization"]
    first_part, _ = header.split(":")
    _, access_key = first_part.split(" ")
    for database in databases:
        if access_key == database.client_access_key:
            return

    raise AuthenticationFailure


def validate_auth_header_has_signature(
    request_headers: dict[str, str],
) -> None:
    """
    Validate the authorization header includes a signature.

    Args:
        request_headers: The headers sent with the request.

    Raises:
        MalformedAuthHeader: The "Authorization" header has no signature.
    """
    header = request_headers["Authorization"]
    if header.count(":") == 1 and header.split(":")[1]:
        return

<<<<<<< HEAD
    raise MalformedAuthHeader(www_authenticate="KWS")
=======
    raise MalformedAuthHeader
>>>>>>> 71834e6f


def validate_authorization(
    request_path: str,
    request_headers: dict[str, str],
    request_body: bytes,
    request_method: str,
    databases: set[VuforiaDatabase],
) -> None:
    """
    Validate the authorization header given to the query endpoint.

    Args:
        request_path: The path of the request.
        request_headers: The headers sent with the request.
        request_body: The body of the request.
        request_method: The HTTP method of the request.
        databases: All Vuforia databases.

    Raises:
        AuthenticationFailure: The "Authorization" header is not as expected.
    """
    database = get_database_matching_client_keys(
        request_headers=request_headers,
        request_body=request_body,
        request_method=request_method,
        request_path=request_path,
        databases=databases,
    )

    if database is not None:
        return

    raise AuthenticationFailure<|MERGE_RESOLUTION|>--- conflicted
+++ resolved
@@ -89,11 +89,7 @@
     if header.count(":") == 1 and header.split(":")[1]:
         return
 
-<<<<<<< HEAD
-    raise MalformedAuthHeader(www_authenticate="KWS")
-=======
     raise MalformedAuthHeader
->>>>>>> 71834e6f
 
 
 def validate_authorization(
