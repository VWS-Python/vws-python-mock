"""
Authorization validators to use in the mock query API.
"""

from pathlib import Path
from typing import Any, Callable, Dict, Tuple

import wrapt
from requests import codes
from requests_mock.request import _RequestObjectProxy
from requests_mock.response import _Context

from .._mock_common import get_database_matching_client_keys


@wrapt.decorator
def validate_auth_header_exists(
    wrapped: Callable[..., str],
    instance: Any,  # pylint: disable=unused-argument
    args: Tuple[_RequestObjectProxy, _Context],
    kwargs: Dict,
) -> str:
    """
    Validate that there is an authorization header given to the query endpoint.

    Args:
        wrapped: An endpoint function for `requests_mock`.
        instance: The class that the endpoint function is in.
        args: The arguments given to the endpoint function.
        kwargs: The keyword arguments given to the endpoint function.

    Returns:
        The result of calling the endpoint.
        An `UNAUTHORIZED` response if there is no "Authorization" header.
    """
    request, context = args
    if 'Authorization' in request.headers:
        return wrapped(*args, **kwargs)

    context.status_code = codes.UNAUTHORIZED
    text = 'Authorization header missing.'
    content_type = 'text/plain; charset=ISO-8859-1'
    context.headers['Content-Type'] = content_type
    context.headers['WWW-Authenticate'] = 'VWS'
    return text


@wrapt.decorator
def validate_auth_header_number_of_parts(
    wrapped: Callable[..., str],
    instance: Any,  # pylint: disable=unused-argument
    args: Tuple[_RequestObjectProxy, _Context],
    kwargs: Dict,
) -> str:
    """
    Validate the authorization header includes text either side of a space.

    Args:
        wrapped: An endpoint function for `requests_mock`.
        instance: The class that the endpoint function is in.
        args: The arguments given to the endpoint function.
        kwargs: The keyword arguments given to the endpoint function.

    Returns:
        The result of calling the endpoint.
        An ``UNAUTHORIZED`` response if the "Authorization" header is not as
        expected.
    """
    request, context = args

    header = request.headers['Authorization']
<<<<<<< HEAD
    if isinstance(header, str):
        divider = ' '
    else:
        divider = b' '

    parts = header.split(divider)

=======
    parts = header.split(b' ')
>>>>>>> 7185cbe6
    if len(parts) == 2 and parts[1]:
        return wrapped(*args, **kwargs)

    context.status_code = codes.UNAUTHORIZED
    text = 'Malformed authorization header.'
    content_type = 'text/plain; charset=ISO-8859-1'
    context.headers['Content-Type'] = content_type
    context.headers['WWW-Authenticate'] = 'VWS'
    return text


@wrapt.decorator
def validate_auth_header_has_signature(
    wrapped: Callable[..., str],
    instance: Any,  # pylint: disable=unused-argument
    args: Tuple[_RequestObjectProxy, _Context],
    kwargs: Dict,
) -> str:
    """
    Validate the authorization header includes a signature.

    Args:
        wrapped: An endpoint function for `requests_mock`.
        instance: The class that the endpoint function is in.
        args: The arguments given to the endpoint function.
        kwargs: The keyword arguments given to the endpoint function.

    Returns:
        The result of calling the endpoint.
        An ``UNAUTHORIZED`` response if the "Authorization" header is not as
        expected.
    """
    request, context = args

    header = request.headers['Authorization']
<<<<<<< HEAD
    if isinstance(header, str):
        divider = ':'
    else:
        divider = b':'

    if header.count(divider) == 1 and header.split(divider)[1]:
=======
    if header.count(b':') == 1 and header.split(b':')[1]:
>>>>>>> 7185cbe6
        return wrapped(*args, **kwargs)

    context.status_code = codes.INTERNAL_SERVER_ERROR
    current_parent = Path(__file__).parent
    resources = current_parent / 'resources'
    known_response = resources / 'query_out_of_bounds_response'
    content_type = 'text/html; charset=ISO-8859-1'
    context.headers['Content-Type'] = content_type
    cache_control = 'must-revalidate,no-cache,no-store'
    context.headers['Cache-Control'] = cache_control
    return known_response.read_text()


@wrapt.decorator
def validate_authorization(
    wrapped: Callable[..., str],
    instance: Any,
    args: Tuple[_RequestObjectProxy, _Context],
    kwargs: Dict,
) -> str:
    """
    Validate the authorization header given to the query endpoint.

    Args:
        wrapped: An endpoint function for `requests_mock`.
        instance: The class that the endpoint function is in.
        args: The arguments given to the endpoint function.
        kwargs: The keyword arguments given to the endpoint function.

    Returns:
        The result of calling the endpoint.
        A `BAD_REQUEST` response if the "Authorization" header is not as
        expected.
    """
    request, context = args

    database = get_database_matching_client_keys(
        request=request,
        databases=instance.databases,
    )

    if database is not None:
        return wrapped(*args, **kwargs)

    context.status_code = codes.UNAUTHORIZED
    text = 'Malformed authorization header.'
    content_type = 'text/plain; charset=ISO-8859-1'
    context.headers['Content-Type'] = content_type
    context.headers['WWW-Authenticate'] = 'VWS'
    return text<|MERGE_RESOLUTION|>--- conflicted
+++ resolved
@@ -69,17 +69,7 @@
     request, context = args
 
     header = request.headers['Authorization']
-<<<<<<< HEAD
-    if isinstance(header, str):
-        divider = ' '
-    else:
-        divider = b' '
-
-    parts = header.split(divider)
-
-=======
     parts = header.split(b' ')
->>>>>>> 7185cbe6
     if len(parts) == 2 and parts[1]:
         return wrapped(*args, **kwargs)
 
@@ -115,16 +105,7 @@
     request, context = args
 
     header = request.headers['Authorization']
-<<<<<<< HEAD
-    if isinstance(header, str):
-        divider = ':'
-    else:
-        divider = b':'
-
-    if header.count(divider) == 1 and header.split(divider)[1]:
-=======
     if header.count(b':') == 1 and header.split(b':')[1]:
->>>>>>> 7185cbe6
         return wrapped(*args, **kwargs)
 
     context.status_code = codes.INTERNAL_SERVER_ERROR
