"""
Decorators for using the mock.
"""

import re
from contextlib import ContextDecorator
<<<<<<< HEAD
from typing import TYPE_CHECKING, Literal, Self, SupportsFloat
=======
from typing import Literal, Self
>>>>>>> 068ddbeb
from urllib.parse import urljoin, urlparse

import requests
from requests_mock.mocker import Mocker

from mock_vws.database import VuforiaDatabase
from mock_vws.image_matchers import (
    ImageMatcher,
    StructuralSimilarityMatcher,
)
from mock_vws.target_manager import TargetManager
from mock_vws.target_raters import (
    BrisqueTargetTrackingRater,
    TargetTrackingRater,
)

from .mock_web_query_api import MockVuforiaWebQueryAPI
from .mock_web_services_api import MockVuforiaWebServicesAPI

_STRUCTURAL_SIMILARITY_MATCHER = StructuralSimilarityMatcher()
_BRISQUE_TRACKING_RATER = BrisqueTargetTrackingRater()


class MockVWS(ContextDecorator):
    """
    Route requests to Vuforia's Web Service APIs to fakes of those APIs.
    """

    def __init__(
        self,
        base_vws_url: str = "https://vws.vuforia.com",
        base_vwq_url: str = "https://cloudreco.vuforia.com",
        duplicate_match_checker: ImageMatcher = _STRUCTURAL_SIMILARITY_MATCHER,
        query_match_checker: ImageMatcher = _STRUCTURAL_SIMILARITY_MATCHER,
        processing_time_seconds: SupportsFloat = 2,
        target_tracking_rater: TargetTrackingRater = _BRISQUE_TRACKING_RATER,
        *,
        real_http: bool = False,
    ) -> None:
        """
        Route requests to Vuforia's Web Service APIs to fakes of those APIs.

        Args:
            real_http: Whether or not to forward requests to the real
                server if they are not handled by the mock.
                See
                https://requests-mock.readthedocs.io/en/latest/mocker.html#real-http-requests.
            processing_time_seconds: The number of seconds to process each
                image for.
                In the real Vuforia Web Services, this is not deterministic.
            base_vwq_url: The base URL for the VWQ API.
            base_vws_url: The base URL for the VWS API.
            query_match_checker: A callable which takes two image values and
                returns whether they will match in a query request.
            duplicate_match_checker: A callable which takes two image values
                and returns whether they are duplicates.
            target_tracking_rater: A callable for rating targets for tracking.

        Raises:
            requests.exceptions.MissingSchema: There is no schema in a given
                URL.
        """
        super().__init__()
        self._real_http = real_http
        self._mock: Mocker
        self._target_manager = TargetManager()

        self._base_vws_url = base_vws_url
        self._base_vwq_url = base_vwq_url
        missing_scheme_error = (
            'Invalid URL "{url}": No scheme supplied. '
            'Perhaps you meant "https://{url}".'
        )
        for url in (base_vwq_url, base_vws_url):
            parse_result = urlparse(url=url)
            if not parse_result.scheme:
                error = missing_scheme_error.format(url=url)
                raise requests.exceptions.MissingSchema(error)

        self._mock_vws_api = MockVuforiaWebServicesAPI(
            target_manager=self._target_manager,
            processing_time_seconds=processing_time_seconds,
            duplicate_match_checker=duplicate_match_checker,
            target_tracking_rater=target_tracking_rater,
        )

        self._mock_vwq_api = MockVuforiaWebQueryAPI(
            target_manager=self._target_manager,
            query_match_checker=query_match_checker,
        )

    def add_database(self, database: VuforiaDatabase) -> None:
        """
        Add a cloud database.

        Args:
            database: The database to add.

        Raises:
            ValueError: One of the given database keys matches a key for an
                existing database.
        """
        self._target_manager.add_database(database=database)

    def __enter__(self) -> Self:
        """
        Start an instance of a Vuforia mock.

        Returns:
            ``self``.
        """
        with Mocker(real_http=self._real_http) as mock:
            for vws_route in self._mock_vws_api.routes:
                url_pattern = urljoin(
                    base=self._base_vws_url,
                    url=f"{vws_route.path_pattern}$",
                )

                for vws_http_method in vws_route.http_methods:
                    mock.register_uri(
                        method=vws_http_method,
                        url=re.compile(url_pattern),
                        text=getattr(self._mock_vws_api, vws_route.route_name),
                    )

            for vwq_route in self._mock_vwq_api.routes:
                url_pattern = urljoin(
                    base=self._base_vwq_url,
                    url=f"{vwq_route.path_pattern}$",
                )

                for vwq_http_method in vwq_route.http_methods:
                    mock.register_uri(
                        method=vwq_http_method,
                        url=re.compile(url_pattern),
                        text=getattr(self._mock_vwq_api, vwq_route.route_name),
                    )

        self._mock = mock
        self._mock.start()

        return self

    def __exit__(self, *exc: object) -> Literal[False]:
        """
        Stop the Vuforia mock.

        Returns:
            False
        """
        # __exit__ needs this to be passed in but vulture thinks that it is
        # unused, so we "use" it here.
        assert isinstance(exc, tuple)

        self._mock.stop()
        return False<|MERGE_RESOLUTION|>--- conflicted
+++ resolved
@@ -4,11 +4,7 @@
 
 import re
 from contextlib import ContextDecorator
-<<<<<<< HEAD
-from typing import TYPE_CHECKING, Literal, Self, SupportsFloat
-=======
-from typing import Literal, Self
->>>>>>> 068ddbeb
+from typing import Literal, Self, SupportsFloat
 from urllib.parse import urljoin, urlparse
 
 import requests
