--- conflicted
+++ resolved
@@ -173,29 +173,6 @@
             ActiveMatchingTargetsDeleteProcessing,
             MatchingTargetsWithProcessingStatus,
         ) as exc:
-<<<<<<< HEAD
-            # TODO put this into the exceptions
-            # TODO put all header stuff into the exceptions
-            # TODO header base class
-            #
-            # We return an example 500 response.
-            # Each response given by Vuforia is different.
-            #
-            # Sometimes Vuforia will ignore matching targets with the
-            # processing status, but we choose to:
-            # * Do the most unexpected thing.
-            # * Be consistent with every response.
-            resources_dir = Path(__file__).parent.parent / 'resources'
-            filename = 'match_processing_response.html'
-            match_processing_resp_file = resources_dir / filename
-            context.status_code = HTTPStatus.INTERNAL_SERVER_ERROR
-            cache_control = 'must-revalidate,no-cache,no-store'
-            context.headers['Cache-Control'] = cache_control
-            content_type = 'text/html; charset=ISO-8859-1'
-            context.headers['Content-Type'] = content_type
-            return Path(match_processing_resp_file).read_text()
-
-=======
             raise MatchProcessing from exc
 
         date = email.utils.formatdate(None, localtime=False, usegmt=True)
@@ -205,5 +182,4 @@
             'Server': 'nginx',
             'Date': date,
         }
->>>>>>> 2d40a3d5
         return response_text