"""
A fake implementation of the Vuforia Web Services API.

See
https://library.vuforia.com/articles/Solution/How-To-Use-the-Vuforia-Web-Services-API
"""

import base64
import datetime
import io
import itertools
import random
import uuid
from http import HTTPStatus
from typing import Any, Callable, Dict, List, Set, Tuple, Union

import wrapt
from backports.zoneinfo import ZoneInfo
from PIL import Image
from requests_mock import DELETE, GET, POST, PUT
from requests_mock.request import _RequestObjectProxy
from requests_mock.response import _Context

from mock_vws._constants import ResultCodes, TargetStatuses
from mock_vws._database_matchers import get_database_matching_server_keys
from mock_vws._mock_common import (
    Route,
    json_dump,
    set_content_length_header,
    set_date_header,
)
from mock_vws._services_validators import run_services_validators
from mock_vws._services_validators.exceptions import (
    AuthenticationFailure,
    BadImage,
    ContentLengthHeaderNotInt,
    ContentLengthHeaderTooLarge,
    Fail,
    ImageTooLarge,
    MetadataTooLarge,
    OopsErrorOccurredResponse,
    ProjectInactive,
    RequestTimeTooSkewed,
    TargetNameExist,
    UnknownTarget,
    UnnecessaryRequestBody,
)
from mock_vws.database import VuforiaDatabase
from mock_vws.target import Target

_TARGET_ID_PATTERN = '[A-Za-z0-9]+'


@wrapt.decorator
def update_request_count(
    wrapped: Callable[..., str],
    instance: Any,
    args: Tuple[_RequestObjectProxy, _Context],
    kwargs: Dict,
) -> str:
    """
    Add to the request count.

    Args:
        wrapped: An endpoint function for `requests_mock`.
        instance: The class that the endpoint function is in.
        args: The arguments given to the endpoint function.
        kwargs: The keyword arguments given to the endpoint function.

    Returns:
        The result of calling the endpoint.
    """
    instance.request_count += 1
    return wrapped(*args, **kwargs)


@wrapt.decorator
def run_validators(
    wrapped: Callable[..., str],
    instance: Any,
    args: Tuple[_RequestObjectProxy, _Context],
    kwargs: Dict,
) -> str:
    """
    Send a relevant response if any validator raises an exception.

    Args:
        wrapped: An endpoint function for `requests_mock`.
        instance: The class that the endpoint function is in.
        args: The arguments given to the endpoint function.
        kwargs: The keyword arguments given to the endpoint function.

    Returns:
        The result of calling the endpoint.
    """
    request, context = args
    try:
        run_services_validators(
            request_headers=request.headers,
            request_body=request.body,
            request_method=request.method,
            request_path=request.path,
            databases=instance.databases,
        )
    except (
        UnknownTarget,
        ProjectInactive,
        AuthenticationFailure,
        Fail,
        MetadataTooLarge,
        TargetNameExist,
        BadImage,
        ImageTooLarge,
        RequestTimeTooSkewed,
    ) as exc:
        context.status_code = exc.status_code
        return exc.response_text
    except OopsErrorOccurredResponse as exc:
        content_type = 'text/html; charset=UTF-8'
        context.headers['Content-Type'] = content_type
        context.status_code = exc.status_code
        return exc.response_text
    except ContentLengthHeaderTooLarge as exc:
        context.headers = {'Connection': 'keep-alive'}
        context.status_code = exc.status_code
        return exc.response_text
    except ContentLengthHeaderNotInt as exc:
        context.headers = {'Connection': 'Close'}
        context.status_code = exc.status_code
        return exc.response_text
    except UnnecessaryRequestBody as exc:
        context.headers.pop('Content-Type')
        context.status_code = exc.status_code
        return exc.response_text
    return wrapped(*args, **kwargs)


ROUTES = set([])


def route(
    path_pattern: str,
    http_methods: Set[str],
) -> Callable[..., Callable]:
    """
    Register a decorated method so that it can be recognized as a route.

    Args:
        path_pattern: The end part of a URL pattern. E.g. `/targets` or
            `/targets/.+`.
        http_methods: HTTP methods that map to the route function.

    Returns:
        A decorator which takes methods and makes them recognizable as routes.
    """

    def decorator(method: Callable[..., str]) -> Callable[..., str]:
        """
        Register a decorated method so that it can be recognized as a route.

        Returns:
            The given `method` with multiple changes, including added
            validators.
        """
        ROUTES.add(
            Route(
                route_name=method.__name__,
                path_pattern=path_pattern,
                http_methods=frozenset(http_methods),
            ),
        )

        decorators = [
            run_validators,
            set_date_header,
            set_content_length_header,
            update_request_count,
        ]

        for decorator in decorators:
            # See https://github.com/PyCQA/pylint/issues/259
            method = decorator(  # pylint: disable=no-value-for-parameter
                method,
            )

        return method

    return decorator


def _get_target_from_request(
    request_path: str,
    databases: Set[VuforiaDatabase],
) -> Target:
    """
    Given a request path with a target ID in the path, and a list of databases,
    return the target with that ID from those databases.
    """
    split_path = request_path.split('/')
    target_id = split_path[-1]
    all_database_targets = itertools.chain.from_iterable(
        [database.targets for database in databases],
    )
    [target] = [
        target
        for target in all_database_targets
        if target.target_id == target_id
    ]
    return target


class MockVuforiaWebServicesAPI:
    """
    A fake implementation of the Vuforia Web Services API.

    This implementation is tied to the implementation of `requests_mock`.
    """

    def __init__(
        self,
        processing_time_seconds: Union[int, float],
    ) -> None:
        """
        Args:
            processing_time_seconds: The number of seconds to process each
                image for. In the real Vuforia Web Services, this is not
                deterministic.

        Attributes:
            databases: Target databases.
            routes: The `Route`s to be used in the mock.
            request_count: The number of requests made to this API.
        """
        self.databases: Set[VuforiaDatabase] = set([])
        self.routes: Set[Route] = ROUTES
        self._processing_time_seconds = processing_time_seconds
        self.request_count = 0

    @route(
        path_pattern='/targets',
        http_methods={POST},
    )
    def add_target(
        self,
        request: _RequestObjectProxy,
        context: _Context,
    ) -> str:
        """
        Add a target.

        Fake implementation of
        https://library.vuforia.com/articles/Solution/How-To-Use-the-Vuforia-Web-Services-API.html#How-To-Add-a-Target
        """
        name = request.json()['name']
        database = get_database_matching_server_keys(
            request_headers=request.headers,
            request_body=request.body,
            request_method=request.method,
            request_path=request.path,
            databases=self.databases,
        )

        assert isinstance(database, VuforiaDatabase)

        if any(target.name == name for target in database.not_deleted_targets):
            context.status_code = HTTPStatus.FORBIDDEN
            body = {
                'transaction_id': uuid.uuid4().hex,
                'result_code': ResultCodes.TARGET_NAME_EXIST.value,
            }
            return json_dump(body)

        active_flag = request.json().get('active_flag')
        if active_flag is None:
            active_flag = True

        image = request.json()['image']
        decoded = base64.b64decode(image)
        image_file = io.BytesIO(decoded)

        new_target = Target(
            name=request.json()['name'],
            width=request.json()['width'],
            image=image_file,
            active_flag=active_flag,
            processing_time_seconds=self._processing_time_seconds,
            application_metadata=request.json().get('application_metadata'),
        )
        database.targets.add(new_target)

        context.status_code = HTTPStatus.CREATED
        body = {
            'transaction_id': uuid.uuid4().hex,
            'result_code': ResultCodes.TARGET_CREATED.value,
            'target_id': new_target.target_id,
        }
        return json_dump(body)

    @route(
        path_pattern=f'/targets/{_TARGET_ID_PATTERN}',
        http_methods={DELETE},
    )
    def delete_target(
        self,
        request: _RequestObjectProxy,
        context: _Context,
    ) -> str:
        """
        Delete a target.

        Fake implementation of
        https://library.vuforia.com/articles/Solution/How-To-Use-the-Vuforia-Web-Services-API.html#How-To-Delete-a-Target
        """
        body: Dict[str, str] = {}
        target = _get_target_from_request(
            request_path=request.path,
            databases=self.databases,
        )

        if target.status == TargetStatuses.PROCESSING.value:
            context.status_code = HTTPStatus.FORBIDDEN
            body = {
                'transaction_id': uuid.uuid4().hex,
                'result_code': ResultCodes.TARGET_STATUS_PROCESSING.value,
            }
            return json_dump(body)

        target.delete()

        body = {
            'transaction_id': uuid.uuid4().hex,
            'result_code': ResultCodes.SUCCESS.value,
        }
        return json_dump(body)

    @route(path_pattern='/summary', http_methods={GET})
    def database_summary(
        self,
        request: _RequestObjectProxy,
        context: _Context,  # pylint: disable=unused-argument
    ) -> str:
        """
        Get a database summary report.

        Fake implementation of
        https://library.vuforia.com/articles/Solution/How-To-Use-the-Vuforia-Web-Services-API.html#How-To-Get-a-Database-Summary-Report
        """
        body: Dict[str, Union[str, int]] = {}

        database = get_database_matching_server_keys(
            request_headers=request.headers,
            request_body=request.body,
            request_method=request.method,
            request_path=request.path,
            databases=self.databases,
        )

        assert isinstance(database, VuforiaDatabase)
<<<<<<< HEAD

=======
>>>>>>> 4ed43824
        body = {
            'result_code': ResultCodes.SUCCESS.value,
            'transaction_id': uuid.uuid4().hex,
            'name': database.database_name,
            'active_images': len(database.active_targets),
            'inactive_images': len(database.inactive_targets),
            'failed_images': len(database.failed_targets),
            'target_quota': database.target_quota,
            'total_recos': database.total_recos,
            'current_month_recos': database.current_month_recos,
            'previous_month_recos': database.previous_month_recos,
            'processing_images': len(database.processing_targets),
            'reco_threshold': database.reco_threshold,
            'request_quota': database.request_quota,
            # We have ``self.request_count`` but Vuforia always shows 0.
            # This was not always the case.
            'request_usage': 0,
        }
        return json_dump(body)

    @route(path_pattern='/targets', http_methods={GET})
    def target_list(
        self,
        request: _RequestObjectProxy,
        context: _Context,  # pylint: disable=unused-argument
    ) -> str:
        """
        Get a list of all targets.

        Fake implementation of
        https://library.vuforia.com/articles/Solution/How-To-Use-the-Vuforia-Web-Services-API.html#How-To-Get-a-Target-List-for-a-Cloud-Database
        """
        database = get_database_matching_server_keys(
            request_headers=request.headers,
            request_body=request.body,
            request_method=request.method,
            request_path=request.path,
            databases=self.databases,
        )

        assert isinstance(database, VuforiaDatabase)

        results = [target.target_id for target in database.not_deleted_targets]
        body: Dict[str, Union[str, List[str]]] = {
            'transaction_id': uuid.uuid4().hex,
            'result_code': ResultCodes.SUCCESS.value,
            'results': results,
        }
        return json_dump(body)

    @route(path_pattern=f'/targets/{_TARGET_ID_PATTERN}', http_methods={GET})
    def get_target(
        self,
        request: _RequestObjectProxy,
        context: _Context,  # pylint: disable=unused-argument
    ) -> str:
        """
        Get details of a target.

        Fake implementation of
        https://library.vuforia.com/articles/Solution/How-To-Use-the-Vuforia-Web-Services-API.html#How-To-Retrieve-a-Target-Record
        """
        target = _get_target_from_request(
            request_path=request.path,
            databases=self.databases,
        )

        target_record = {
            'target_id': target.target_id,
            'active_flag': target.active_flag,
            'name': target.name,
            'width': target.width,
            'tracking_rating': target.tracking_rating,
            'reco_rating': target.reco_rating,
        }

        body = {
            'result_code': ResultCodes.SUCCESS.value,
            'transaction_id': uuid.uuid4().hex,
            'target_record': target_record,
            'status': target.status,
        }
        return json_dump(body)

    @route(
        path_pattern=f'/duplicates/{_TARGET_ID_PATTERN}',
        http_methods={GET},
    )
    def get_duplicates(
        self,
        request: _RequestObjectProxy,
        context: _Context,  # pylint: disable=unused-argument
    ) -> str:
        """
        Get targets which may be considered duplicates of a given target.

        Fake implementation of
        https://library.vuforia.com/articles/Solution/How-To-Use-the-Vuforia-Web-Services-API.html#How-To-Check-for-Duplicate-Targets
        """
        target = _get_target_from_request(
            request_path=request.path,
            databases=self.databases,
        )
        database = get_database_matching_server_keys(
            request_headers=request.headers,
            request_body=request.body,
            request_method=request.method,
            request_path=request.path,
            databases=self.databases,
        )

        assert isinstance(database, VuforiaDatabase)
        other_targets = set(database.targets) - set([target])

        # TODO use the new image match function here
        # TODO - add a test - is something a duplicate if it isn't exactly the
        # same?
        similar_targets: List[str] = [
            other.target_id
            for other in other_targets
            if Image.open(other.image) == Image.open(target.image)
            and TargetStatuses.FAILED.value
            not in (target.status, other.status)
            and TargetStatuses.PROCESSING.value != other.status
            and other.active_flag
        ]

        body = {
            'transaction_id': uuid.uuid4().hex,
            'result_code': ResultCodes.SUCCESS.value,
            'similar_targets': similar_targets,
        }

        return json_dump(body)

    @route(
        path_pattern=f'/targets/{_TARGET_ID_PATTERN}',
        http_methods={PUT},
    )
    def update_target(
        self,
        request: _RequestObjectProxy,
        context: _Context,
    ) -> str:
        """
        Update a target.

        Fake implementation of
        https://library.vuforia.com/articles/Solution/How-To-Use-the-Vuforia-Web-Services-API.html#How-To-Update-a-Target
        """
        target = _get_target_from_request(
            request_path=request.path,
            databases=self.databases,
        )
        body: Dict[str, str] = {}
        database = get_database_matching_server_keys(
            request_headers=request.headers,
            request_body=request.body,
            request_method=request.method,
            request_path=request.path,
            databases=self.databases,
        )

        assert isinstance(database, VuforiaDatabase)

        if target.status != TargetStatuses.SUCCESS.value:
            context.status_code = HTTPStatus.FORBIDDEN
            body = {
                'transaction_id': uuid.uuid4().hex,
                'result_code': ResultCodes.TARGET_STATUS_NOT_SUCCESS.value,
            }
            return json_dump(body)

        if 'width' in request.json():
            target.width = request.json()['width']

        if 'active_flag' in request.json():
            active_flag = request.json()['active_flag']
            if active_flag is None:
                body = {
                    'transaction_id': uuid.uuid4().hex,
                    'result_code': ResultCodes.FAIL.value,
                }
                context.status_code = HTTPStatus.BAD_REQUEST
                return json_dump(body)
            target.active_flag = active_flag

        if 'application_metadata' in request.json():
            if request.json()['application_metadata'] is None:
                body = {
                    'transaction_id': uuid.uuid4().hex,
                    'result_code': ResultCodes.FAIL.value,
                }
                context.status_code = HTTPStatus.BAD_REQUEST
                return json_dump(body)
            application_metadata = request.json()['application_metadata']
            target.application_metadata = application_metadata

        if 'name' in request.json():
            name = request.json()['name']
            other_targets = set(database.targets) - set([target])
            if any(
                other.name == name
                for other in other_targets
                if not other.delete_date
            ):
                context.status_code = HTTPStatus.FORBIDDEN
                body = {
                    'transaction_id': uuid.uuid4().hex,
                    'result_code': ResultCodes.TARGET_NAME_EXIST.value,
                }
                return json_dump(body)
            target.name = name

        if 'image' in request.json():
            image = request.json()['image']
            decoded = base64.b64decode(image)
            image_file = io.BytesIO(decoded)
            target.image = image_file

        # In the real implementation, the tracking rating can stay the same.
        # However, for demonstration purposes, the tracking rating changes but
        # when the target is updated.
        available_values = list(set(range(6)) - set([target.tracking_rating]))
        target.processed_tracking_rating = random.choice(available_values)

        gmt = ZoneInfo('GMT')
        now = datetime.datetime.now(tz=gmt)
        target.last_modified_date = now

        body = {
            'result_code': ResultCodes.SUCCESS.value,
            'transaction_id': uuid.uuid4().hex,
        }
        return json_dump(body)

    @route(path_pattern=f'/summary/{_TARGET_ID_PATTERN}', http_methods={GET})
    def target_summary(
        self,
        request: _RequestObjectProxy,
        context: _Context,  # pylint: disable=unused-argument
    ) -> str:
        """
        Get a summary report for a target.

        Fake implementation of
        https://library.vuforia.com/articles/Solution/How-To-Use-the-Vuforia-Web-Services-API.html#How-To-Retrieve-a-Target-Summary-Report
        """
        target = _get_target_from_request(
            request_path=request.path,
            databases=self.databases,
        )
        database = get_database_matching_server_keys(
            request_headers=request.headers,
            request_body=request.body,
            request_method=request.method,
            request_path=request.path,
            databases=self.databases,
        )

        assert isinstance(database, VuforiaDatabase)
        body = {
            'status': target.status,
            'transaction_id': uuid.uuid4().hex,
            'result_code': ResultCodes.SUCCESS.value,
            'database_name': database.database_name,
            'target_name': target.name,
            'upload_date': target.upload_date.strftime('%Y-%m-%d'),
            'active_flag': target.active_flag,
            'tracking_rating': target.tracking_rating,
            'total_recos': target.total_recos,
            'current_month_recos': target.current_month_recos,
            'previous_month_recos': target.previous_month_recos,
        }
        return json_dump(body)<|MERGE_RESOLUTION|>--- conflicted
+++ resolved
@@ -356,10 +356,6 @@
         )
 
         assert isinstance(database, VuforiaDatabase)
-<<<<<<< HEAD
-
-=======
->>>>>>> 4ed43824
         body = {
             'result_code': ResultCodes.SUCCESS.value,
             'transaction_id': uuid.uuid4().hex,
