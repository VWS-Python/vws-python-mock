--- conflicted
+++ resolved
@@ -132,14 +132,7 @@
         path_pattern="/targets",
         http_methods={HTTPMethod.POST},
     )
-    def add_target(
-<<<<<<< HEAD
-        self, request: PreparedRequest
-    ) -> tuple[int, dict[str, str], str]:
-=======
-        self, request: "Request", context: "Context"
-    ) -> _ResponseType:
->>>>>>> 2fb23059
+    def add_target(self, request: PreparedRequest) -> _ResponseType:
         """
         Add a target.
 
@@ -215,14 +208,7 @@
         path_pattern=f"/targets/{_TARGET_ID_PATTERN}",
         http_methods={HTTPMethod.DELETE},
     )
-    def delete_target(
-<<<<<<< HEAD
-        self, request: PreparedRequest
-    ) -> tuple[int, dict[str, str], str]:
-=======
-        self, request: "Request", context: "Context"
-    ) -> _ResponseType:
->>>>>>> 2fb23059
+    def delete_target(self, request: PreparedRequest) -> _ResponseType:
         """
         Delete a target.
 
@@ -287,15 +273,7 @@
         return HTTPStatus.OK, headers, body_json
 
     @route(path_pattern="/summary", http_methods={HTTPMethod.GET})
-    def database_summary(
-<<<<<<< HEAD
-        self,
-        request: PreparedRequest,
-    ) -> tuple[int, dict[str, str], str]:
-=======
-        self, request: "Request", context: "Context"
-    ) -> _ResponseType:
->>>>>>> 2fb23059
+    def database_summary(self, request: PreparedRequest) -> _ResponseType:
         """
         Get a database summary report.
 
@@ -360,14 +338,7 @@
         return HTTPStatus.OK, headers, body_json
 
     @route(path_pattern="/targets", http_methods={HTTPMethod.GET})
-    def target_list(
-<<<<<<< HEAD
-        self, request: PreparedRequest
-    ) -> tuple[int, dict[str, str], str]:
-=======
-        self, request: "Request", context: "Context"
-    ) -> _ResponseType:
->>>>>>> 2fb23059
+    def target_list(self, request: PreparedRequest) -> _ResponseType:
         """
         Get a list of all targets.
 
@@ -425,14 +396,7 @@
         path_pattern=f"/targets/{_TARGET_ID_PATTERN}",
         http_methods={HTTPMethod.GET},
     )
-    def get_target(
-<<<<<<< HEAD
-        self, request: PreparedRequest
-    ) -> tuple[int, dict[str, str], str]:
-=======
-        self, request: "Request", context: "Context"
-    ) -> _ResponseType:
->>>>>>> 2fb23059
+    def get_target(self, request: PreparedRequest) -> _ResponseType:
         """
         Get details of a target.
 
@@ -498,14 +462,7 @@
         path_pattern=f"/duplicates/{_TARGET_ID_PATTERN}",
         http_methods={HTTPMethod.GET},
     )
-    def get_duplicates(
-<<<<<<< HEAD
-        self, request: PreparedRequest
-    ) -> tuple[int, dict[str, str], str]:
-=======
-        self, request: "Request", context: "Context"
-    ) -> _ResponseType:
->>>>>>> 2fb23059
+    def get_duplicates(self, request: PreparedRequest) -> _ResponseType:
         """
         Get targets which may be considered duplicates of a given target.
 
@@ -577,14 +534,7 @@
         path_pattern=f"/targets/{_TARGET_ID_PATTERN}",
         http_methods={HTTPMethod.PUT},
     )
-    def update_target(
-<<<<<<< HEAD
-        self, request: PreparedRequest
-    ) -> tuple[int, dict[str, str], str]:
-=======
-        self, request: "Request", context: "Context"
-    ) -> _ResponseType:
->>>>>>> 2fb23059
+    def update_target(self, request: PreparedRequest) -> _ResponseType:
         """
         Update a target.
 
@@ -692,14 +642,7 @@
         path_pattern=f"/summary/{_TARGET_ID_PATTERN}",
         http_methods={HTTPMethod.GET},
     )
-    def target_summary(
-<<<<<<< HEAD
-        self, request: PreparedRequest
-    ) -> tuple[int, dict[str, str], str]:
-=======
-        self, request: "Request", context: "Context"
-    ) -> _ResponseType:
->>>>>>> 2fb23059
+    def target_summary(self, request: PreparedRequest) -> _ResponseType:
         """
         Get a summary report for a target.
 
