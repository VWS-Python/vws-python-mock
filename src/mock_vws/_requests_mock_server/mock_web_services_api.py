"""
A fake implementation of the Vuforia Web Services API.

See
https://developer.vuforia.com/library/web-api/cloud-targets-web-services-api
"""

import base64
import dataclasses
import datetime
import email.utils
import json
import uuid
from collections.abc import Callable
from http import HTTPMethod, HTTPStatus
from typing import Any
from zoneinfo import ZoneInfo

<<<<<<< HEAD
from beartype import beartype
=======
from requests.models import PreparedRequest
>>>>>>> 142bcb6c

from mock_vws._constants import ResultCodes, TargetStatuses
from mock_vws._database_matchers import get_database_matching_server_keys
from mock_vws._mock_common import Route, json_dump
from mock_vws._services_validators import run_services_validators
from mock_vws._services_validators.exceptions import (
    FailError,
    TargetStatusNotSuccessError,
    TargetStatusProcessingError,
    ValidatorError,
)
from mock_vws.image_matchers import ImageMatcher
from mock_vws.target import Target
from mock_vws.target_manager import TargetManager
from mock_vws.target_raters import TargetTrackingRater

_TARGET_ID_PATTERN = "[A-Za-z0-9]+"


_ROUTES: set[Route] = set()

_ResponseType = tuple[int, dict[str, str], str]


@beartype
def route(
    path_pattern: str,
    http_methods: set[HTTPMethod],
) -> Callable[[Callable[..., _ResponseType]], Callable[..., _ResponseType]]:
    """
    Register a decorated method so that it can be recognized as a route.

    Args:
        path_pattern: The end part of a URL pattern. E.g. `/targets` or
          `/targets/.+`.
        http_methods: HTTP methods that map to the route function.

    Returns:
        A decorator which takes methods and makes them recognizable as routes.
    """

    def decorator(
        method: Callable[..., _ResponseType],
    ) -> Callable[..., _ResponseType]:
        """
        Register a decorated method so that it can be recognized as a route.

        Returns:
            The given `method` with multiple changes, including added
            validators.
        """
        _ROUTES.add(
            Route(
                route_name=method.__name__,
                path_pattern=path_pattern,
                http_methods=frozenset(http_methods),
            ),
        )

        return method

    return decorator


<<<<<<< HEAD
@beartype
def _body_bytes(request: "Request") -> bytes:
=======
def _body_bytes(request: PreparedRequest) -> bytes:
>>>>>>> 142bcb6c
    """
    Return the body of a request as bytes.
    """
    if request.body is None:
        return b""

    if isinstance(request.body, str):
        return request.body.encode(encoding="utf-8")

    assert isinstance(request.body, bytes)
    return request.body


@beartype
class MockVuforiaWebServicesAPI:
    """
    A fake implementation of the Vuforia Web Services API.

    This implementation is tied to the implementation of ``responses``.
    """

    @beartype
    def __init__(
        self,
        *,
        target_manager: TargetManager,
        processing_time_seconds: float,
        duplicate_match_checker: ImageMatcher,
        target_tracking_rater: TargetTrackingRater,
    ) -> None:
        """
        Args:
            target_manager: Target Manager which stores databases.
            processing_time_seconds: The number of seconds to process each
              image for. In the real Vuforia Web Services, this is not
              deterministic.
            duplicate_match_checker: A callable which takes two image values
              and returns whether they are duplicates.
            target_tracking_rater: A callable for rating targets for tracking.

        Attributes:
            routes: The `Route`s to be used in the mock.
        """
        self._target_manager = target_manager
        self.routes: set[Route] = _ROUTES
        self._processing_time_seconds = processing_time_seconds
        self._duplicate_match_checker = duplicate_match_checker
        self._target_tracking_rater = target_tracking_rater

    @route(
        path_pattern="/targets",
        http_methods={HTTPMethod.POST},
    )
<<<<<<< HEAD
    @beartype
    def add_target(self, request: "Request", context: "Context") -> str:
=======
    def add_target(self, request: PreparedRequest) -> _ResponseType:
>>>>>>> 142bcb6c
        """
        Add a target.

        Fake implementation of
        https://developer.vuforia.com/library/web-api/cloud-targets-web-services-api#add
        """
        try:
            run_services_validators(
                request_headers=request.headers,
                request_body=_body_bytes(request=request),
                request_method=request.method or "",
                request_path=request.path_url,
                databases=self._target_manager.databases,
            )
        except ValidatorError as exc:
            return exc.status_code, exc.headers, exc.response_text

        database = get_database_matching_server_keys(
            request_headers=request.headers,
            request_body=_body_bytes(request=request),
            request_method=request.method or "",
            request_path=request.path_url,
            databases=self._target_manager.databases,
        )

        request_json: dict[str, Any] = json.loads(s=request.body or b"")
        given_active_flag = request_json.get("active_flag")
        active_flag = {
            None: True,
            True: True,
            False: False,
        }[given_active_flag]

        application_metadata = request_json.get("application_metadata")

        new_target = Target(
            name=request_json["name"],
            width=request_json["width"],
            image_value=base64.b64decode(s=request_json["image"]),
            active_flag=active_flag,
            processing_time_seconds=self._processing_time_seconds,
            application_metadata=application_metadata,
            target_tracking_rater=self._target_tracking_rater,
        )
        database.targets.add(new_target)

        date = email.utils.formatdate(
            timeval=None,
            localtime=False,
            usegmt=True,
        )
        status_code = HTTPStatus.CREATED
        body = {
            "transaction_id": uuid.uuid4().hex,
            "result_code": ResultCodes.TARGET_CREATED.value,
            "target_id": new_target.target_id,
        }
        body_json = json_dump(body=body)
        headers = {
            "Connection": "keep-alive",
            "Content-Type": "application/json",
            "server": "envoy",
            "Date": date,
            "Content-Length": str(len(body_json)),
            "x-envoy-upstream-service-time": "5",
            "strict-transport-security": "max-age=31536000",
            "x-aws-region": "us-east-2, us-west-2",
            "x-content-type-options": "nosniff",
        }
        return status_code, headers, body_json

    @route(
        path_pattern=f"/targets/{_TARGET_ID_PATTERN}",
        http_methods={HTTPMethod.DELETE},
    )
<<<<<<< HEAD
    @beartype
    def delete_target(self, request: "Request", context: "Context") -> str:
=======
    def delete_target(self, request: PreparedRequest) -> _ResponseType:
>>>>>>> 142bcb6c
        """
        Delete a target.

        Fake implementation of
        https://developer.vuforia.com/library/web-api/cloud-targets-web-services-api#delete
        """
        try:
            run_services_validators(
                request_headers=request.headers,
                request_body=_body_bytes(request=request),
                request_method=request.method or "",
                request_path=request.path_url,
                databases=self._target_manager.databases,
            )
        except ValidatorError as exc:
            return exc.status_code, exc.headers, exc.response_text

        body: dict[str, str] = {}
        database = get_database_matching_server_keys(
            request_headers=request.headers,
            request_body=_body_bytes(request=request),
            request_method=request.method or "",
            request_path=request.path_url,
            databases=self._target_manager.databases,
        )

        target_id = request.path_url.split(sep="/")[-1]
        target = database.get_target(target_id=target_id)

        if target.status == TargetStatuses.PROCESSING.value:
            target_processing_exception = TargetStatusProcessingError()
            return (
                target_processing_exception.status_code,
                target_processing_exception.headers,
                target_processing_exception.response_text,
            )

        now = datetime.datetime.now(tz=target.upload_date.tzinfo)
        new_target = dataclasses.replace(target, delete_date=now)
        database.targets.remove(target)
        database.targets.add(new_target)
        date = email.utils.formatdate(
            timeval=None,
            localtime=False,
            usegmt=True,
        )

        body = {
            "transaction_id": uuid.uuid4().hex,
            "result_code": ResultCodes.SUCCESS.value,
        }
        body_json = json_dump(body=body)
        headers = {
            "Connection": "keep-alive",
            "Content-Length": str(len(body_json)),
            "Content-Type": "application/json",
            "Date": date,
            "server": "envoy",
            "x-envoy-upstream-service-time": "5",
            "strict-transport-security": "max-age=31536000",
            "x-aws-region": "us-east-2, us-west-2",
            "x-content-type-options": "nosniff",
        }
        return HTTPStatus.OK, headers, body_json

    @route(path_pattern="/summary", http_methods={HTTPMethod.GET})
<<<<<<< HEAD
    @beartype
    def database_summary(self, request: "Request", context: "Context") -> str:
=======
    def database_summary(self, request: PreparedRequest) -> _ResponseType:
>>>>>>> 142bcb6c
        """
        Get a database summary report.

        Fake implementation of
        https://developer.vuforia.com/library/web-api/cloud-targets-web-services-api#summary-report
        """
        try:
            run_services_validators(
                request_headers=request.headers,
                request_body=_body_bytes(request=request),
                request_method=request.method or "",
                request_path=request.path_url,
                databases=self._target_manager.databases,
            )
        except ValidatorError as exc:
            return exc.status_code, exc.headers, exc.response_text

        body: dict[str, str | int] = {}

        database = get_database_matching_server_keys(
            request_headers=request.headers,
            request_body=_body_bytes(request=request),
            request_method=request.method or "",
            request_path=request.path_url,
            databases=self._target_manager.databases,
        )

        date = email.utils.formatdate(
            timeval=None,
            localtime=False,
            usegmt=True,
        )
        body = {
            "result_code": ResultCodes.SUCCESS.value,
            "transaction_id": uuid.uuid4().hex,
            "name": database.database_name,
            "active_images": len(database.active_targets),
            "inactive_images": len(database.inactive_targets),
            "failed_images": len(database.failed_targets),
            "target_quota": database.target_quota,
            "total_recos": database.total_recos,
            "current_month_recos": database.current_month_recos,
            "previous_month_recos": database.previous_month_recos,
            "processing_images": len(database.processing_targets),
            "reco_threshold": database.reco_threshold,
            "request_quota": database.request_quota,
            "request_usage": 0,
        }
        body_json = json_dump(body=body)
        headers = {
            "Connection": "keep-alive",
            "Content-Length": str(len(body_json)),
            "Content-Type": "application/json",
            "Date": date,
            "server": "envoy",
            "x-envoy-upstream-service-time": "5",
            "strict-transport-security": "max-age=31536000",
            "x-aws-region": "us-east-2, us-west-2",
            "x-content-type-options": "nosniff",
        }
        return HTTPStatus.OK, headers, body_json

    @route(path_pattern="/targets", http_methods={HTTPMethod.GET})
<<<<<<< HEAD
    @beartype
    def target_list(self, request: "Request", context: "Context") -> str:
=======
    def target_list(self, request: PreparedRequest) -> _ResponseType:
>>>>>>> 142bcb6c
        """
        Get a list of all targets.

        Fake implementation of
        https://developer.vuforia.com/library/web-api/cloud-targets-web-services-api#details-list
        """
        try:
            run_services_validators(
                request_headers=request.headers,
                request_body=_body_bytes(request=request),
                request_method=request.method or "",
                request_path=request.path_url,
                databases=self._target_manager.databases,
            )
        except ValidatorError as exc:
            return exc.status_code, exc.headers, exc.response_text

        database = get_database_matching_server_keys(
            request_headers=request.headers,
            request_body=_body_bytes(request=request),
            request_method=request.method or "",
            request_path=request.path_url,
            databases=self._target_manager.databases,
        )

        date = email.utils.formatdate(
            timeval=None,
            localtime=False,
            usegmt=True,
        )

        response_results = [
            target.target_id for target in database.not_deleted_targets
        ]
        body: dict[str, str | list[str]] = {
            "transaction_id": uuid.uuid4().hex,
            "result_code": ResultCodes.SUCCESS.value,
            "results": response_results,
        }
        body_json = json_dump(body=body)
        headers = {
            "Connection": "keep-alive",
            "Content-Length": str(len(body_json)),
            "Content-Type": "application/json",
            "Date": date,
            "server": "envoy",
            "x-envoy-upstream-service-time": "5",
            "strict-transport-security": "max-age=31536000",
            "x-aws-region": "us-east-2, us-west-2",
            "x-content-type-options": "nosniff",
        }
        return HTTPStatus.OK, headers, body_json

    @route(
        path_pattern=f"/targets/{_TARGET_ID_PATTERN}",
        http_methods={HTTPMethod.GET},
    )
<<<<<<< HEAD
    @beartype
    def get_target(self, request: "Request", context: "Context") -> str:
=======
    def get_target(self, request: PreparedRequest) -> _ResponseType:
>>>>>>> 142bcb6c
        """
        Get details of a target.

        Fake implementation of
        https://developer.vuforia.com/library/web-api/cloud-targets-web-services-api#target-record
        """
        try:
            run_services_validators(
                request_headers=request.headers,
                request_body=_body_bytes(request=request),
                request_method=request.method or "",
                request_path=request.path_url,
                databases=self._target_manager.databases,
            )
        except ValidatorError as exc:
            return exc.status_code, exc.headers, exc.response_text

        database = get_database_matching_server_keys(
            request_headers=request.headers,
            request_body=_body_bytes(request=request),
            request_method=request.method or "",
            request_path=request.path_url,
            databases=self._target_manager.databases,
        )
        target_id = request.path_url.split(sep="/")[-1]
        target = database.get_target(target_id=target_id)

        target_record = {
            "target_id": target.target_id,
            "active_flag": target.active_flag,
            "name": target.name,
            "width": target.width,
            "tracking_rating": target.tracking_rating,
            "reco_rating": target.reco_rating,
        }
        date = email.utils.formatdate(
            timeval=None,
            localtime=False,
            usegmt=True,
        )

        body = {
            "result_code": ResultCodes.SUCCESS.value,
            "transaction_id": uuid.uuid4().hex,
            "target_record": target_record,
            "status": target.status,
        }
        body_json = json_dump(body=body)
        headers = {
            "Connection": "keep-alive",
            "Content-Length": str(len(body_json)),
            "Content-Type": "application/json",
            "Date": date,
            "server": "envoy",
            "x-envoy-upstream-service-time": "5",
            "strict-transport-security": "max-age=31536000",
            "x-aws-region": "us-east-2, us-west-2",
            "x-content-type-options": "nosniff",
        }
        return HTTPStatus.OK, headers, body_json

    @route(
        path_pattern=f"/duplicates/{_TARGET_ID_PATTERN}",
        http_methods={HTTPMethod.GET},
    )
<<<<<<< HEAD
    @beartype
    def get_duplicates(self, request: "Request", context: "Context") -> str:
=======
    def get_duplicates(self, request: PreparedRequest) -> _ResponseType:
>>>>>>> 142bcb6c
        """
        Get targets which may be considered duplicates of a given target.

        Fake implementation of
        https://developer.vuforia.com/library/web-api/cloud-targets-web-services-api#check
        """
        try:
            run_services_validators(
                request_headers=request.headers,
                request_body=_body_bytes(request=request),
                request_method=request.method or "",
                request_path=request.path_url,
                databases=self._target_manager.databases,
            )
        except ValidatorError as exc:
            return exc.status_code, exc.headers, exc.response_text

        database = get_database_matching_server_keys(
            request_headers=request.headers,
            request_body=_body_bytes(request=request),
            request_method=request.method or "",
            request_path=request.path_url,
            databases=self._target_manager.databases,
        )
        target_id = request.path_url.split(sep="/")[-1]
        target = database.get_target(target_id=target_id)

        other_targets = database.targets - {target}

        similar_targets: list[str] = [
            other.target_id
            for other in other_targets
            if self._duplicate_match_checker(
                first_image_content=target.image_value,
                second_image_content=other.image_value,
            )
            and TargetStatuses.FAILED.value
            not in {target.status, other.status}
            and TargetStatuses.PROCESSING.value != other.status
            and other.active_flag
        ]

        date = email.utils.formatdate(
            timeval=None,
            localtime=False,
            usegmt=True,
        )
        body = {
            "transaction_id": uuid.uuid4().hex,
            "result_code": ResultCodes.SUCCESS.value,
            "similar_targets": similar_targets,
        }
        body_json = json_dump(body=body)
        headers = {
            "Connection": "keep-alive",
            "Content-Length": str(len(body_json)),
            "Content-Type": "application/json",
            "Date": date,
            "server": "envoy",
            "x-envoy-upstream-service-time": "5",
            "strict-transport-security": "max-age=31536000",
            "x-aws-region": "us-east-2, us-west-2",
            "x-content-type-options": "nosniff",
        }

        return HTTPStatus.OK, headers, body_json

    @route(
        path_pattern=f"/targets/{_TARGET_ID_PATTERN}",
        http_methods={HTTPMethod.PUT},
    )
<<<<<<< HEAD
    @beartype
    def update_target(self, request: "Request", context: "Context") -> str:
=======
    def update_target(self, request: PreparedRequest) -> _ResponseType:
>>>>>>> 142bcb6c
        """
        Update a target.

        Fake implementation of
        https://developer.vuforia.com/library/web-api/cloud-targets-web-services-api#update
        """
        try:
            run_services_validators(
                request_headers=request.headers,
                request_body=_body_bytes(request=request),
                request_method=request.method or "",
                request_path=request.path_url,
                databases=self._target_manager.databases,
            )
        except ValidatorError as exc:
            return exc.status_code, exc.headers, exc.response_text

        database = get_database_matching_server_keys(
            request_headers=request.headers,
            request_body=_body_bytes(request=request),
            request_method=request.method or "",
            request_path=request.path_url,
            databases=self._target_manager.databases,
        )

        target_id = request.path_url.split(sep="/")[-1]
        target = database.get_target(target_id=target_id)
        body: dict[str, str] = {}

        date = email.utils.formatdate(
            timeval=None,
            localtime=False,
            usegmt=True,
        )

        if target.status != TargetStatuses.SUCCESS.value:
            exception = TargetStatusNotSuccessError()
            return (
                exception.status_code,
                exception.headers,
                exception.response_text,
            )

        request_json: dict[str, Any] = json.loads(s=request.body or b"")
        width = request_json.get("width", target.width)
        name = request_json.get("name", target.name)
        active_flag = request_json.get("active_flag", target.active_flag)
        application_metadata = request_json.get(
            "application_metadata",
            target.application_metadata,
        )

        image_value = target.image_value
        if "image" in request_json:
            image_value = base64.b64decode(s=request_json["image"])

        if "active_flag" in request_json and active_flag is None:
            fail_exception = FailError(status_code=HTTPStatus.BAD_REQUEST)
            return (
                fail_exception.status_code,
                fail_exception.headers,
                fail_exception.response_text,
            )

        if (
            "application_metadata" in request_json
            and application_metadata is None
        ):
            fail_exception = FailError(status_code=HTTPStatus.BAD_REQUEST)
            return (
                fail_exception.status_code,
                fail_exception.headers,
                fail_exception.response_text,
            )

        gmt = ZoneInfo(key="GMT")
        last_modified_date = datetime.datetime.now(tz=gmt)

        new_target = dataclasses.replace(
            target,
            name=name,
            width=width,
            active_flag=active_flag,
            application_metadata=application_metadata,
            image_value=image_value,
            last_modified_date=last_modified_date,
        )

        database.targets.remove(target)
        database.targets.add(new_target)

        body = {
            "result_code": ResultCodes.SUCCESS.value,
            "transaction_id": uuid.uuid4().hex,
        }
        body_json = json_dump(body=body)
        headers = {
            "Connection": "keep-alive",
            "Content-Type": "application/json",
            "server": "envoy",
            "Date": date,
            "Content-Length": str(len(body_json)),
            "x-envoy-upstream-service-time": "5",
            "strict-transport-security": "max-age=31536000",
            "x-aws-region": "us-east-2, us-west-2",
            "x-content-type-options": "nosniff",
        }
        return HTTPStatus.OK, headers, body_json

    @route(
        path_pattern=f"/summary/{_TARGET_ID_PATTERN}",
        http_methods={HTTPMethod.GET},
    )
<<<<<<< HEAD
    @beartype
    def target_summary(self, request: "Request", context: "Context") -> str:
=======
    def target_summary(self, request: PreparedRequest) -> _ResponseType:
>>>>>>> 142bcb6c
        """
        Get a summary report for a target.

        Fake implementation of
        https://developer.vuforia.com/library/web-api/cloud-targets-web-services-api#retrieve-report
        """
        try:
            run_services_validators(
                request_headers=request.headers,
                request_body=_body_bytes(request=request),
                request_method=request.method or "",
                request_path=request.path_url,
                databases=self._target_manager.databases,
            )
        except ValidatorError as exc:
            return exc.status_code, exc.headers, exc.response_text

        database = get_database_matching_server_keys(
            request_headers=request.headers,
            request_body=_body_bytes(request=request),
            request_method=request.method or "",
            request_path=request.path_url,
            databases=self._target_manager.databases,
        )
        target_id = request.path_url.split(sep="/")[-1]
        target = database.get_target(target_id=target_id)

        date = email.utils.formatdate(
            timeval=None,
            localtime=False,
            usegmt=True,
        )
        body = {
            "status": target.status,
            "transaction_id": uuid.uuid4().hex,
            "result_code": ResultCodes.SUCCESS.value,
            "database_name": database.database_name,
            "target_name": target.name,
            "upload_date": target.upload_date.strftime("%Y-%m-%d"),
            "active_flag": target.active_flag,
            "tracking_rating": target.tracking_rating,
            "total_recos": target.total_recos,
            "current_month_recos": target.current_month_recos,
            "previous_month_recos": target.previous_month_recos,
        }
        body_json = json_dump(body=body)
        headers = {
            "Connection": "keep-alive",
            "Content-Length": str(len(body_json)),
            "Content-Type": "application/json",
            "Date": date,
            "server": "envoy",
            "x-envoy-upstream-service-time": "5",
            "strict-transport-security": "max-age=31536000",
            "x-aws-region": "us-east-2, us-west-2",
            "x-content-type-options": "nosniff",
        }

        return HTTPStatus.OK, headers, body_json<|MERGE_RESOLUTION|>--- conflicted
+++ resolved
@@ -16,11 +16,8 @@
 from typing import Any
 from zoneinfo import ZoneInfo
 
-<<<<<<< HEAD
 from beartype import beartype
-=======
 from requests.models import PreparedRequest
->>>>>>> 142bcb6c
 
 from mock_vws._constants import ResultCodes, TargetStatuses
 from mock_vws._database_matchers import get_database_matching_server_keys
@@ -85,12 +82,7 @@
     return decorator
 
 
-<<<<<<< HEAD
-@beartype
-def _body_bytes(request: "Request") -> bytes:
-=======
 def _body_bytes(request: PreparedRequest) -> bytes:
->>>>>>> 142bcb6c
     """
     Return the body of a request as bytes.
     """
@@ -144,12 +136,7 @@
         path_pattern="/targets",
         http_methods={HTTPMethod.POST},
     )
-<<<<<<< HEAD
-    @beartype
-    def add_target(self, request: "Request", context: "Context") -> str:
-=======
     def add_target(self, request: PreparedRequest) -> _ResponseType:
->>>>>>> 142bcb6c
         """
         Add a target.
 
@@ -225,12 +212,7 @@
         path_pattern=f"/targets/{_TARGET_ID_PATTERN}",
         http_methods={HTTPMethod.DELETE},
     )
-<<<<<<< HEAD
-    @beartype
-    def delete_target(self, request: "Request", context: "Context") -> str:
-=======
     def delete_target(self, request: PreparedRequest) -> _ResponseType:
->>>>>>> 142bcb6c
         """
         Delete a target.
 
@@ -297,12 +279,7 @@
         return HTTPStatus.OK, headers, body_json
 
     @route(path_pattern="/summary", http_methods={HTTPMethod.GET})
-<<<<<<< HEAD
-    @beartype
-    def database_summary(self, request: "Request", context: "Context") -> str:
-=======
     def database_summary(self, request: PreparedRequest) -> _ResponseType:
->>>>>>> 142bcb6c
         """
         Get a database summary report.
 
@@ -366,12 +343,7 @@
         return HTTPStatus.OK, headers, body_json
 
     @route(path_pattern="/targets", http_methods={HTTPMethod.GET})
-<<<<<<< HEAD
-    @beartype
-    def target_list(self, request: "Request", context: "Context") -> str:
-=======
     def target_list(self, request: PreparedRequest) -> _ResponseType:
->>>>>>> 142bcb6c
         """
         Get a list of all targets.
 
@@ -429,12 +401,7 @@
         path_pattern=f"/targets/{_TARGET_ID_PATTERN}",
         http_methods={HTTPMethod.GET},
     )
-<<<<<<< HEAD
-    @beartype
-    def get_target(self, request: "Request", context: "Context") -> str:
-=======
     def get_target(self, request: PreparedRequest) -> _ResponseType:
->>>>>>> 142bcb6c
         """
         Get details of a target.
 
@@ -500,12 +467,7 @@
         path_pattern=f"/duplicates/{_TARGET_ID_PATTERN}",
         http_methods={HTTPMethod.GET},
     )
-<<<<<<< HEAD
-    @beartype
-    def get_duplicates(self, request: "Request", context: "Context") -> str:
-=======
     def get_duplicates(self, request: PreparedRequest) -> _ResponseType:
->>>>>>> 142bcb6c
         """
         Get targets which may be considered duplicates of a given target.
 
@@ -577,12 +539,7 @@
         path_pattern=f"/targets/{_TARGET_ID_PATTERN}",
         http_methods={HTTPMethod.PUT},
     )
-<<<<<<< HEAD
-    @beartype
-    def update_target(self, request: "Request", context: "Context") -> str:
-=======
     def update_target(self, request: PreparedRequest) -> _ResponseType:
->>>>>>> 142bcb6c
         """
         Update a target.
 
@@ -696,12 +653,7 @@
         path_pattern=f"/summary/{_TARGET_ID_PATTERN}",
         http_methods={HTTPMethod.GET},
     )
-<<<<<<< HEAD
-    @beartype
-    def target_summary(self, request: "Request", context: "Context") -> str:
-=======
     def target_summary(self, request: PreparedRequest) -> _ResponseType:
->>>>>>> 142bcb6c
         """
         Get a summary report for a target.
 
