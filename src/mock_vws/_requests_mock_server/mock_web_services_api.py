--- conflicted
+++ resolved
@@ -91,22 +91,13 @@
         BadImage,
         ImageTooLarge,
         RequestTimeTooSkewed,
-<<<<<<< HEAD
-        OopsErrorOccurredResponse,
-        ContentLengthHeaderTooLarge,
-        ContentLengthHeaderNotInt,
-=======
         ContentLengthHeaderTooLarge,
         ContentLengthHeaderNotInt,
         OopsErrorOccurredResponse,
->>>>>>> 0d023edf
         UnnecessaryRequestBody,
     ) as exc:
         context.headers = exc.headers
         context.status_code = exc.status_code
-<<<<<<< HEAD
-        context.headers = exc.headers
-=======
         return exc.response_text
 
     try:
@@ -114,7 +105,6 @@
     except (Fail, TargetStatusNotSuccess,TargetStatusProcessing) as exc:
         context.headers = exc.headers
         context.status_code = exc.status_code
->>>>>>> 0d023edf
         return exc.response_text
 
 
