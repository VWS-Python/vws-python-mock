# Contributing to VWS Python Mock

Contributions to this repository must pass tests and linting.

Travis CI is the canonical source truth.

## Running tests

To run the tests locally, first install the dependencies.

Spell checking requires `enchant`.
This can be installed on macOS, for example, with [Homebrew](http://brew.sh):

```sh
brew install enchant
```

and on Ubuntu with `apt`:

```sh
apt-get install -y enchant
```

Then install the Python dependencies:

```sh
pip install -e .[dev]
```

Create an environment variable file for secrets:

```sh
cp vuforia_secrets.env.example vuforia_secrets.env
```

Some tests require Vuforia credentials.
To run these tests, add the Vuforia credentials to the file `vuforia_secrets.env`.
See "Connecting to Vuforia".

Then run `pytest`:

```sh
pytest
```

## Connecting to Vuforia

To connect to Vuforia,
Vuforia target databases must be created via the Vuforia Web UI.
Then, secret keys must be set as environment variables.

The test infrastructure allows those keys to be set in the file `vuforia_secrets.env`.
See `vuforia_secrets.env.example` for the environment variables to set.

Do not use a target database that you are using for other purposes.
This is because the test suite adds deletes targets.

To create a target database, first create a license key in the [License Manager](https://developer.vuforia.com/targetmanager/licenseManager/licenseListing).
Then, add a database from the [Target Manager](https://developer.vuforia.com/targetmanager).

To find the environment variables to set in the `vuforia_secrets.env` file,
visit the Target Database in the Target Manager and view the "Database Access Keys".

Two databases are necessary in order to run all the tests.
One of those must be an inactive project.
To create an inactive project, delete the license key associated with a database.

Targets sometimes get stuck at the "Processing" stage meaning that they cannot be deleted.
When this happens, create a new target database to use for testing.

## Skipping some tests

Set either `SKIP_MOCK` or `SKIP_REAL` to `1` to skip tests against the mock, or tests against the real implementation, for tests which run against both.

## Travis CI

Tests are run on Travis CI.
The configuration for this is in `.travis.yml`.

Travis CI is set up with environment variables for connecting to Vuforia.
These variables include those from `vuforia_secrets.env`.
They also include another set of variables especially for running the tests on the `master` branch.
The tests are run daily against the `master` branch.
This means that when the daily request quota is used, the `master` branch may show as failing on the `README`.
Using the request quota on the `master` branch also leaves fewer requests for regular development.
Therefore, `master` is given its own Vuforia database with separate limits.

These include the variables from `vuforia_secrets.env` prefixed with `MASTER_`.

All targets are deleted from the database beween each test.
Therefore there may be conflicts if the test suite is run concurrently as Travis CI is configured to connect to one Vuforia database.
As such, Travis CI is configured not to run multiple instances of the test suite concurrently.

## Learnings about VWS

Vuforia Web Services, at the time of writing, does not behave exactly as documented.

The following list includes details of differences between VWS and expected or documented behaviour.

When attempting to delete a target immediately after creating it, a `FORBIDDEN` response is returned.
This is because the target goes into a processing state.

`image` is required for `POST /targets`, but it is documented as not mandatory.

The `tracking_rating` returned by `GET /targets/<target_id>` can be -1.

The database summary from `GET /summary` has multiple undocumented return fields.

The database summary from `GET /summary` has is not immediately accurate.

<<<<<<< HEAD
The [Vuforia Web Services documentation](https://library.vuforia.com/articles/Training/Image-Target-Guide) states that "The size of the input images must 2 MB or less".
However, the real limit is slightly larger than 2 MB.
=======
Some of the [Vuforia Web Services documentation](https://library.vuforia.com/articles/Training/Image-Target-Guide) states that "The size of the input images must 2 MB or less".
However, other [Vuforia Web Services documentation](https://library.vuforia.com/articles/Solution/How-To-Perform-an-Image-Recognition-Query) is more accurate:
"Maximum image size: 2.1 MPixel. 512 KiB for JPEG, 2MiB for PNG".
>>>>>>> d2ca6206
<|MERGE_RESOLUTION|>--- conflicted
+++ resolved
@@ -108,11 +108,6 @@
 
 The database summary from `GET /summary` has is not immediately accurate.
 
-<<<<<<< HEAD
-The [Vuforia Web Services documentation](https://library.vuforia.com/articles/Training/Image-Target-Guide) states that "The size of the input images must 2 MB or less".
-However, the real limit is slightly larger than 2 MB.
-=======
 Some of the [Vuforia Web Services documentation](https://library.vuforia.com/articles/Training/Image-Target-Guide) states that "The size of the input images must 2 MB or less".
 However, other [Vuforia Web Services documentation](https://library.vuforia.com/articles/Solution/How-To-Perform-an-Image-Recognition-Query) is more accurate:
-"Maximum image size: 2.1 MPixel. 512 KiB for JPEG, 2MiB for PNG".
->>>>>>> d2ca6206
+"Maximum image size: 2.1 MPixel. 512 KiB for JPEG, 2MiB for PNG".