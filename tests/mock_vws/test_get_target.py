--- conflicted
+++ resolved
@@ -157,68 +157,32 @@
         target_record = response.json()['target_record']
         assert target_record['active_flag'] is True
 
-<<<<<<< HEAD
-    def test_get_target_foo(
-=======
     def test_fail_status(
->>>>>>> 3079bc03
         self,
         vuforia_server_credentials: VuforiaServerCredentials,
         png_rgb: io.BytesIO,
     ) -> None:
         """
-<<<<<<< HEAD
-        Details of a target are returned.
-=======
         When a 1x1 image is given, the status changes from 'processing' to
         failed after some time.
->>>>>>> 3079bc03
         """
         image_data = png_rgb.read()
         image_data_encoded = base64.b64encode(image_data).decode('ascii')
 
-<<<<<<< HEAD
-        name = 'my_example_name'
-        width = 1234
-
-        data = {
-            'name': name,
-            'width': width,
-            'image': image_data_encoded,
-            'active_flag': False,
-=======
         data = {
             'name': 'my_example_name',
             'width': 1234,
             'image': image_data_encoded,
             'active_flag': None,
->>>>>>> 3079bc03
         }
 
         response = add_target_to_vws(
             vuforia_server_credentials=vuforia_server_credentials,
             data=data,
-<<<<<<< HEAD
-            content_type='application/json',
-=======
->>>>>>> 3079bc03
         )
 
         target_id = response.json()['target_id']
 
-<<<<<<< HEAD
-        for i in range(30):
-            response = get_target(
-                target_id=target_id,
-                vuforia_server_credentials=vuforia_server_credentials
-            )
-
-            target_record = response.json()['target_record']
-            print(response.json()['status'])
-            print(target_record['tracking_rating'])
-            from time import sleep
-            sleep(2)
-=======
         wait_for_target_processed(
             vuforia_server_credentials=vuforia_server_credentials,
             target_id=target_id,
@@ -229,5 +193,4 @@
             vuforia_server_credentials=vuforia_server_credentials
         )
 
-        assert response.json()['status'] == TargetStatuses.FAILED.value
->>>>>>> 3079bc03
+        assert response.json()['status'] == TargetStatuses.FAILED.value