"""
Tests for giving invalid JSON to endpoints.
"""

from __future__ import annotations

from datetime import datetime, timedelta
from http import HTTPStatus
from typing import TYPE_CHECKING
from urllib.parse import urlparse
from zoneinfo import ZoneInfo

import pytest
import requests
from freezegun import freeze_time
from mock_vws._constants import ResultCodes
from requests.structures import CaseInsensitiveDict
from vws_auth_tools import authorization_header, rfc_1123_date

from tests.mock_vws.utils.assertions import (
    assert_valid_date_header,
    assert_valid_transaction_id,
    assert_vwq_failure,
    assert_vws_failure,
)
from tests.mock_vws.utils.too_many_requests import handle_server_errors

if TYPE_CHECKING:
    from tests.mock_vws.utils import Endpoint


@pytest.mark.usefixtures("verify_mock_vuforia")
class TestInvalidJSON:
    """
    Tests for giving invalid JSON to endpoints.
    """

    @staticmethod
<<<<<<< HEAD
    def test_invalid_json(endpoint: Endpoint) -> None:
=======
    # We use a skew of 70 because the maximum allowed skew for services is 5
    # minutes, and for query is 65 minutes.
    # 70 is comfortably larger than the max of these two.
    @pytest.mark.parametrize("date_skew_minutes", [0, 70])
    def test_invalid_json(
        endpoint: Endpoint,
        date_skew_minutes: int,
    ) -> None:
>>>>>>> 59a637f9
        """
        Giving invalid JSON to endpoints returns error responses.
        """
        content = b"a"
        gmt = ZoneInfo("GMT")
        now = datetime.now(tz=gmt)
        time_to_freeze = now
        with freeze_time(time_to_freeze):
            date = rfc_1123_date()

        endpoint_headers = dict(endpoint.prepared_request.headers)
        authorization_string = authorization_header(
            access_key=endpoint.access_key,
            secret_key=endpoint.secret_key,
            method=str(endpoint.prepared_request.method),
            content=content,
            content_type=endpoint.auth_header_content_type,
            date=date,
            request_path=endpoint.prepared_request.path_url,
        )

        headers = endpoint_headers | {
            "Authorization": authorization_string,
            "Date": date,
        }

        endpoint.prepared_request.body = content
        endpoint.prepared_request.headers = CaseInsensitiveDict(data=headers)
        endpoint.prepared_request.prepare_content_length(body=content)
        session = requests.Session()
        response = session.send(request=endpoint.prepared_request)
        handle_server_errors(response=response)

        takes_json_data = (
            endpoint.auth_header_content_type == "application/json"
        )

        assert_valid_date_header(response=response)

        if takes_json_data:
            assert_vws_failure(
                response=response,
                status_code=HTTPStatus.BAD_REQUEST,
                result_code=ResultCodes.FAIL,
            )
            return

        assert response.status_code == HTTPStatus.BAD_REQUEST
        url = str(endpoint.prepared_request.url)
        netloc = urlparse(url).netloc
        if netloc == "cloudreco.vuforia.com":
            assert_vwq_failure(
                response=response,
                status_code=HTTPStatus.BAD_REQUEST,
                content_type="application/json",
                cache_control=None,
                www_authenticate=None,
                connection="keep-alive",
            )
            expected_text = "No image."
            assert response.text == expected_text
            return

        assert not response.text
        assert "Content-Type" not in response.headers

    @staticmethod
    def test_invalid_json_with_skewed_time(endpoint: Endpoint) -> None:
        """
        Giving invalid JSON to endpoints returns error responses.
        """
        content = b"a"
        gmt = ZoneInfo("GMT")
        now = datetime.now(tz=gmt)
        date_skew_minutes = 10
        time_to_freeze = now + timedelta(minutes=date_skew_minutes)
        with freeze_time(time_to_freeze):
            date = rfc_1123_date()

        endpoint_headers = dict(endpoint.prepared_request.headers)
        authorization_string = authorization_header(
            access_key=endpoint.access_key,
            secret_key=endpoint.secret_key,
            method=str(endpoint.prepared_request.method),
            content=content,
            content_type=endpoint.auth_header_content_type,
            date=date,
            request_path=endpoint.prepared_request.path_url,
        )

        headers = endpoint_headers | {
            "Authorization": authorization_string,
            "Date": date,
        }

        endpoint.prepared_request.body = content
        endpoint.prepared_request.headers = CaseInsensitiveDict(data=headers)
        endpoint.prepared_request.prepare_content_length(body=content)
        session = requests.Session()
        response = session.send(request=endpoint.prepared_request)
        handle_too_many_requests(response=response)

        takes_json_data = (
            endpoint.auth_header_content_type == "application/json"
        )

        assert_valid_date_header(response=response)

        if takes_json_data:
            assert_vws_failure(
                response=response,
                status_code=HTTPStatus.FORBIDDEN,
                result_code=ResultCodes.REQUEST_TIME_TOO_SKEWED,
            )
            return

        url = str(endpoint.prepared_request.url)
        netloc = urlparse(url).netloc
        if netloc == "cloudreco.vuforia.com":
            if date_is_skewed:
                assert response.json().keys() == {
                    "transaction_id",
                    "result_code",
                }
                assert response.json()["result_code"] == "RequestTimeTooSkewed"
                assert_valid_transaction_id(response=response)
                assert_vwq_failure(
                    response=response,
                    status_code=HTTPStatus.FORBIDDEN,
                    content_type="application/json",
                    cache_control=None,
                    www_authenticate=None,
                    connection="keep-alive",
                )
                return
            assert_vwq_failure(
                response=response,
                status_code=HTTPStatus.BAD_REQUEST,
                content_type="application/json",
                cache_control=None,
                www_authenticate=None,
                connection="keep-alive",
            )
            expected_text = "No image."
            assert response.text == expected_text
            return

        assert response.status_code == HTTPStatus.BAD_REQUEST
        assert not response.text
        assert "Content-Type" not in response.headers<|MERGE_RESOLUTION|>--- conflicted
+++ resolved
@@ -36,18 +36,7 @@
     """
 
     @staticmethod
-<<<<<<< HEAD
     def test_invalid_json(endpoint: Endpoint) -> None:
-=======
-    # We use a skew of 70 because the maximum allowed skew for services is 5
-    # minutes, and for query is 65 minutes.
-    # 70 is comfortably larger than the max of these two.
-    @pytest.mark.parametrize("date_skew_minutes", [0, 70])
-    def test_invalid_json(
-        endpoint: Endpoint,
-        date_skew_minutes: int,
-    ) -> None:
->>>>>>> 59a637f9
         """
         Giving invalid JSON to endpoints returns error responses.
         """
@@ -95,7 +84,6 @@
             )
             return
 
-        assert response.status_code == HTTPStatus.BAD_REQUEST
         url = str(endpoint.prepared_request.url)
         netloc = urlparse(url).netloc
         if netloc == "cloudreco.vuforia.com":
@@ -111,18 +99,22 @@
             assert response.text == expected_text
             return
 
+        assert response.status_code == HTTPStatus.BAD_REQUEST
         assert not response.text
         assert "Content-Type" not in response.headers
 
     @staticmethod
-    def test_invalid_json_with_skewed_time(endpoint: Endpoint) -> None:
+    def test_invalid_json_skewed_time(endpoint: Endpoint) -> None:
         """
         Giving invalid JSON to endpoints returns error responses.
         """
+        # We use a skew of 70 because the maximum allowed skew for services is 5
+        # minutes, and for query is 65 minutes.
+        # 70 is comfortably larger than the max of these two.
+        date_skew_minutes = 70
         content = b"a"
         gmt = ZoneInfo("GMT")
         now = datetime.now(tz=gmt)
-        date_skew_minutes = 10
         time_to_freeze = now + timedelta(minutes=date_skew_minutes)
         with freeze_time(time_to_freeze):
             date = rfc_1123_date()
@@ -148,7 +140,7 @@
         endpoint.prepared_request.prepare_content_length(body=content)
         session = requests.Session()
         response = session.send(request=endpoint.prepared_request)
-        handle_too_many_requests(response=response)
+        handle_server_errors(response=response)
 
         takes_json_data = (
             endpoint.auth_header_content_type == "application/json"
@@ -167,32 +159,20 @@
         url = str(endpoint.prepared_request.url)
         netloc = urlparse(url).netloc
         if netloc == "cloudreco.vuforia.com":
-            if date_is_skewed:
-                assert response.json().keys() == {
-                    "transaction_id",
-                    "result_code",
-                }
-                assert response.json()["result_code"] == "RequestTimeTooSkewed"
-                assert_valid_transaction_id(response=response)
-                assert_vwq_failure(
-                    response=response,
-                    status_code=HTTPStatus.FORBIDDEN,
-                    content_type="application/json",
-                    cache_control=None,
-                    www_authenticate=None,
-                    connection="keep-alive",
-                )
-                return
+            assert response.json().keys() == {
+                "transaction_id",
+                "result_code",
+            }
+            assert response.json()["result_code"] == "RequestTimeTooSkewed"
+            assert_valid_transaction_id(response=response)
             assert_vwq_failure(
                 response=response,
-                status_code=HTTPStatus.BAD_REQUEST,
+                status_code=HTTPStatus.FORBIDDEN,
                 content_type="application/json",
                 cache_control=None,
                 www_authenticate=None,
                 connection="keep-alive",
             )
-            expected_text = "No image."
-            assert response.text == expected_text
             return
 
         assert response.status_code == HTTPStatus.BAD_REQUEST
