"""
Configuration, plugins and fixtures for `pytest`.
"""

import base64
import io
import os
import random
import uuid
from typing import Any, Dict, Generator

import pytest
from _pytest.fixtures import SubRequest
from PIL import Image
from requests import codes
from requests_mock import DELETE, GET, POST, PUT
from retrying import retry

from common.constants import ResultCodes
from mock_vws import MockVWS, States
from tests.mock_vws.utils import Endpoint, add_target_to_vws
from tests.utils import VuforiaDatabaseKeys
from vws._request_utils import target_api_request


def _image_file(
    file_format: str, color_space: str, width: int, height: int
) -> io.BytesIO:
    """
    Return an image file in the given format and color space.

    The image file is filled with randomly colored pixels.

    Args:
        file_format: See
            http://pillow.readthedocs.io/en/3.1.x/handbook/image-file-formats.html
        color_space: One of "L", "RGB", or "CMYK". "L" means greyscale.
        width: The width, in pixels of the image.
        height: The width, in pixels of the image.
    """
    image_buffer = io.BytesIO()
    image = Image.new(color_space, (width, height))
    pixels = image.load()
    for i in range(height):
        for j in range(width):
            red = random.randint(0, 255)
            green = random.randint(0, 255)
            blue = random.randint(0, 255)
            if color_space != 'L':
                pixels[i, j] = (red, green, blue)
    image.save(image_buffer, file_format)
    image_buffer.seek(0)
    return image_buffer


@pytest.fixture
def png_rgb_success() -> io.BytesIO:
    """
    Return a PNG file in the RGB color space which is expected to have a
    'success' status when added to a target.
    """
    return _image_file(file_format='PNG', color_space='RGB', width=5, height=5)


@pytest.fixture
def png_rgb() -> io.BytesIO:
    """
    Return a 1x1 PNG file in the RGB color space.
    """
    return _image_file(file_format='PNG', color_space='RGB', width=1, height=1)


@pytest.fixture
def png_greyscale() -> io.BytesIO:
    """
    Return a 1x1 PNG file in the greyscale color space.
    """
    return _image_file(file_format='PNG', color_space='L', width=1, height=1)


@pytest.fixture()
def png_large(
    png_rgb: io.BytesIO,  # pylint: disable=redefined-outer-name
) -> io.BytesIO:
    """
    Return a PNG file of the maximum allowed file size.

    https://library.vuforia.com/articles/Training/Cloud-Recognition-Guide
    describes that the maximum allowed file size of an image is 2 MB.
    However, tests using this fixture demonstrate that the maximum allowed
    size is actually slightly greater than that.
    """
    png_size = len(png_rgb.getbuffer())
    max_size = 2359293
    filler_length = max_size - png_size
    filler_data = b'\x00' * int(filler_length)
    original_data = png_rgb.getvalue()
    longer_data = original_data.replace(b'IEND', filler_data + b'IEND')
    png = io.BytesIO(longer_data)
    return png


@pytest.fixture
def jpeg_cmyk() -> io.BytesIO:
    """
    Return a 1x1 JPEG file in the CMYK color space.
    """
    return _image_file(
        file_format='JPEG',
        color_space='CMYK',
        width=1,
        height=1,
    )


@pytest.fixture
def jpeg_rgb() -> io.BytesIO:
    """
    Return a 1x1 JPEG file in the RGB color space.
    """
    return _image_file(
        file_format='JPEG',
        color_space='RGB',
        width=1,
        height=1,
    )


@pytest.fixture
def tiff_rgb() -> io.BytesIO:
    """
    Return a 1x1 TIFF file in the RGB color space.

    This is given as an option which is not supported by Vuforia as Vuforia
    supports only JPEG and PNG files.
    """
    return _image_file(
        file_format='TIFF',
        color_space='RGB',
        width=1,
        height=1,
    )


@pytest.fixture(params=['png_rgb', 'jpeg_rgb', 'png_greyscale', 'png_large'])
def image_file(request: SubRequest) -> io.BytesIO:
    """
    Return an image file which is expected to work on Vuforia.

    "work" means that this will be added as a target. However, this may or may
    not result in target with a 'success' status.
    """
    file_bytes_io: io.BytesIO = request.getfixturevalue(request.param)
    return file_bytes_io


@pytest.fixture(params=['tiff_rgb', 'jpeg_cmyk'])
def bad_image_file(request: SubRequest) -> io.BytesIO:
    """
    Return an image file which is expected to work on Vuforia which is
    expected to cause a `BadImage` result when an attempt is made to add it to
    the target database.
    """
    file_bytes_io: io.BytesIO = request.getfixturevalue(request.param)
    return file_bytes_io


@pytest.fixture()
def high_quality_image() -> io.BytesIO:
    """
    Return an image file which is expected to have a 'success' status when
    added to a target and a high tracking rating.

    At the time of writing, this image gains a tracking rating of 5.
    """
    path = 'tests/mock_vws/data/high_quality_image.jpg'
    with open(path, 'rb') as high_quality_image_file:
        return io.BytesIO(high_quality_image_file.read())


@retry(
    stop_max_delay=2 * 60 * 1000,
    wait_fixed=3 * 1000,
)
def _delete_target(
    vuforia_database_keys: VuforiaDatabaseKeys,
    target: str,
) -> None:
    """
    Delete a given target.

    Args:
        vuforia_database_keys: The credentials to the Vuforia target
            database to delete the target in.
        target: The ID of the target to delete.

    Raises:
        AssertionError: The deletion was not a success.
    """
    response = target_api_request(
        access_key=vuforia_database_keys.access_key,
        secret_key=vuforia_database_keys.secret_key,
        method=DELETE,
        content=b'',
        request_path='/targets/{target}'.format(target=target),
    )

    result_code = response.json()['result_code']

    error_message = (
        'Deleting a target failed. '
        'The result code returned was: {result_code}. '
        'Perhaps wait and try again. '
        'However, sometimes targets get stuck on Vuforia, '
        'and a new testing database is required.'
    ).format(result_code=result_code)

    acceptable_results = (
        ResultCodes.SUCCESS.value,
        ResultCodes.UNKNOWN_TARGET.value,
    )
    assert result_code in acceptable_results, error_message


<<<<<<< HEAD
def _delete_all_targets(vuforia_database_keys: VuforiaDatabaseKeys, ) -> None:
=======
def _delete_all_targets(vuforia_database_keys: VuforiaDatabaseKeys) -> None:
>>>>>>> 8edf29bf
    """
    Delete all targets.

    Args:
<<<<<<< HEAD
        vuforia_database_keys: The credentials to the Vuforia target
            database to delete all targets in.
=======
        vuforia_database_keys: The credentials to the Vuforia target database
            to delete all targets in.
>>>>>>> 8edf29bf
    """
    response = target_api_request(
        access_key=vuforia_database_keys.access_key,
        secret_key=vuforia_database_keys.secret_key,
        method=GET,
        content=b'',
        request_path='/targets',
    )

    if 'results' not in response.json():  # pragma: no cover
        print('Results not found.')
        print('Response is:')
        print(response.json())

    targets = response.json()['results']

    for target in targets:
        _delete_target(
            vuforia_database_keys=vuforia_database_keys,
            target=target,
        )


@pytest.fixture()
def target_id(
    png_rgb_success: io.BytesIO,  # pylint: disable=redefined-outer-name
    vuforia_database_keys: VuforiaDatabaseKeys,
) -> str:
    """
    Return the target ID of a target in the database.

    The target is one which will have a 'success' status when processed.
    """
    image_data = png_rgb_success.read()
    image_data_encoded = base64.b64encode(image_data).decode('ascii')

    data = {
        'name': 'example',
        'width': 1,
        'image': image_data_encoded,
    }

    response = add_target_to_vws(
        vuforia_database_keys=vuforia_database_keys,
        data=data,
        content_type='application/json',
    )

    return str(response.json()['target_id'])


@pytest.fixture(params=[True, False], ids=['Real Vuforia', 'Mock Vuforia'])
def verify_mock_vuforia(
    request: SubRequest,
    vuforia_database_keys: VuforiaDatabaseKeys,
) -> Generator:
    """
    Test functions which use this fixture are run twice. Once with the real
    Vuforia, and once with the mock.

    This is useful for verifying the mock.
    """
    skip_real = os.getenv('SKIP_REAL') == '1'
    skip_mock = os.getenv('SKIP_MOCK') == '1'

    use_real_vuforia = request.param

    if use_real_vuforia and skip_real:  # pragma: no cover
        pytest.skip()

    if not use_real_vuforia and skip_mock:  # pragma: no cover
        pytest.skip()

    if use_real_vuforia:
<<<<<<< HEAD
        _delete_all_targets(vuforia_database_keys=vuforia_database_keys, )
=======
        _delete_all_targets(vuforia_database_keys=vuforia_database_keys)
>>>>>>> 8edf29bf
        yield
    else:
        with MockVWS(
            database_name=vuforia_database_keys.database_name,
            access_key=vuforia_database_keys.access_key.decode('ascii'),
            secret_key=vuforia_database_keys.secret_key.decode('ascii'),
        ):
            yield


@pytest.fixture(params=[True, False], ids=['Real Vuforia', 'Mock Vuforia'])
def verify_mock_vuforia_inactive(
    request: SubRequest,
    inactive_database_keys: VuforiaDatabaseKeys,
) -> Generator:
    """
    Test functions which use this fixture are run twice. Once with the real
    Vuforia in an inactive state, and once with the mock in an inactive state.

    This is useful for verifying the mock.

    To create an inactive project, delete the license key associated with a
    database.
    """
    skip_real = os.getenv('SKIP_REAL') == '1'
    skip_mock = os.getenv('SKIP_MOCK') == '1'

    use_real_vuforia = request.param

    if use_real_vuforia and skip_real:  # pragma: no cover
        pytest.skip()

    if not use_real_vuforia and skip_mock:  # pragma: no cover
        pytest.skip()

    if use_real_vuforia:
        yield
    else:
        with MockVWS(
            state=States.PROJECT_INACTIVE,
            database_name=inactive_database_keys.database_name,
            access_key=inactive_database_keys.access_key.decode('ascii'),
            secret_key=inactive_database_keys.secret_key.decode('ascii'),
        ):
            yield


@pytest.fixture()
def add_target() -> Endpoint:
    """
    Return details of the endpoint for adding a target.
    """
    data: Dict[str, Any] = {}
    return Endpoint(
        example_path='/targets',
        method=POST,
        # We expect a bad request error because we have not given the required
        # JSON body elements.
        successful_headers_status_code=codes.BAD_REQUEST,
        successful_headers_result_code=ResultCodes.FAIL,
        content_type='application/json',
        content=bytes(str(data), encoding='utf-8'),
    )


@pytest.fixture()
def delete_target() -> Endpoint:
    """
    Return details of the endpoint for deleting a target.
    """
    example_path = '/targets/{target_id}'.format(target_id=uuid.uuid4().hex)
    return Endpoint(
        example_path=example_path,
        method=DELETE,
        successful_headers_status_code=codes.NOT_FOUND,
        successful_headers_result_code=ResultCodes.UNKNOWN_TARGET,
        content_type=None,
        content=b'',
    )


@pytest.fixture()
def database_summary() -> Endpoint:
    """
    Return details of the endpoint for getting details about the database.
    """
    return Endpoint(
        example_path='/summary',
        method=GET,
        successful_headers_status_code=codes.OK,
        successful_headers_result_code=ResultCodes.SUCCESS,
        content_type=None,
        content=b'',
    )


@pytest.fixture()
def get_duplicates() -> Endpoint:
    """
    Return details of the endpoint for getting potential duplicates of a
    target.
    """
    example_path = '/duplicates/{target_id}'.format(target_id=uuid.uuid4().hex)
    return Endpoint(
        example_path=example_path,
        method=GET,
        successful_headers_status_code=codes.NOT_FOUND,
        successful_headers_result_code=ResultCodes.UNKNOWN_TARGET,
        content_type=None,
        content=b'',
    )


@pytest.fixture()
def get_target() -> Endpoint:
    """
    Return details of the endpoint for getting details of a target.
    """
    example_path = '/targets/{target_id}'.format(target_id=uuid.uuid4().hex)
    return Endpoint(
        example_path=example_path,
        method=GET,
        successful_headers_status_code=codes.NOT_FOUND,
        successful_headers_result_code=ResultCodes.UNKNOWN_TARGET,
        content_type=None,
        content=b'',
    )


@pytest.fixture()
def target_list() -> Endpoint:
    """
    Return details of the endpoint for getting a list of targets.
    """
    return Endpoint(
        example_path='/targets',
        method=GET,
        successful_headers_status_code=codes.OK,
        successful_headers_result_code=ResultCodes.SUCCESS,
        content_type=None,
        content=b'',
    )


@pytest.fixture()
def target_summary() -> Endpoint:
    """
    Return details of the endpoint for getting a summary report of a target.
    """
    example_path = '/summary/{target_id}'.format(target_id=uuid.uuid4().hex)
    return Endpoint(
        example_path=example_path,
        method=GET,
        successful_headers_status_code=codes.NOT_FOUND,
        successful_headers_result_code=ResultCodes.UNKNOWN_TARGET,
        content_type=None,
        content=b'',
    )


@pytest.fixture()
def update_target() -> Endpoint:
    """
    Return details of the endpoint for updating a target.
    """
    data: Dict[str, Any] = {}
    example_path = '/targets/{target_id}'.format(target_id=uuid.uuid4().hex)
    return Endpoint(
        example_path=example_path,
        method=PUT,
        successful_headers_status_code=codes.NOT_FOUND,
        successful_headers_result_code=ResultCodes.UNKNOWN_TARGET,
        content_type='application/json',
        content=bytes(str(data), encoding='utf-8'),
    )


@pytest.fixture(
    params=[
        'delete_target',
        'get_target',
        'get_duplicates',
        'target_summary',
        'update_target',
    ]
)
def endpoint_which_takes_target_id(request: SubRequest) -> Endpoint:
    """
    Return details of an endpoint which takes a target ID in the path.
    """
    endpoint_fixture: Endpoint = request.getfixturevalue(request.param)
    return endpoint_fixture


@pytest.fixture(
    params=[
        'database_summary',
        'delete_target',
        'get_duplicates',
        'get_target',
        'target_list',
        'target_summary',
    ]
)
def endpoint_no_data(request: SubRequest) -> Endpoint:
    """
    Return details of an endpoint which does not take any JSON data.
    """
    endpoint_fixture: Endpoint = request.getfixturevalue(request.param)
    return endpoint_fixture


@pytest.fixture(params=[
    'add_target',
    'update_target',
])
def endpoint_which_takes_data(request: SubRequest) -> Endpoint:
    """
    Return details of an endpoint which takes JSON data.
    """
    endpoint_fixture: Endpoint = request.getfixturevalue(request.param)
    return endpoint_fixture


@pytest.fixture(
    params=[
        'add_target',
        'database_summary',
        'delete_target',
        'get_duplicates',
        'get_target',
        'target_list',
        'target_summary',
        'update_target',
    ]
)
def endpoint(request: SubRequest) -> Endpoint:
    """
    Return details of an endpoint.
    """
    endpoint_fixture: Endpoint = request.getfixturevalue(request.param)
    return endpoint_fixture<|MERGE_RESOLUTION|>--- conflicted
+++ resolved
@@ -222,22 +222,13 @@
     assert result_code in acceptable_results, error_message
 
 
-<<<<<<< HEAD
-def _delete_all_targets(vuforia_database_keys: VuforiaDatabaseKeys, ) -> None:
-=======
 def _delete_all_targets(vuforia_database_keys: VuforiaDatabaseKeys) -> None:
->>>>>>> 8edf29bf
     """
     Delete all targets.
 
     Args:
-<<<<<<< HEAD
-        vuforia_database_keys: The credentials to the Vuforia target
-            database to delete all targets in.
-=======
         vuforia_database_keys: The credentials to the Vuforia target database
             to delete all targets in.
->>>>>>> 8edf29bf
     """
     response = target_api_request(
         access_key=vuforia_database_keys.access_key,
@@ -312,11 +303,7 @@
         pytest.skip()
 
     if use_real_vuforia:
-<<<<<<< HEAD
-        _delete_all_targets(vuforia_database_keys=vuforia_database_keys, )
-=======
         _delete_all_targets(vuforia_database_keys=vuforia_database_keys)
->>>>>>> 8edf29bf
         yield
     else:
         with MockVWS(
