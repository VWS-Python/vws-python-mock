"""
Tests for running the mock server in Docker.
"""

from __future__ import annotations

import uuid
from http import HTTPStatus
from typing import TYPE_CHECKING

import docker
import pytest
import requests
from docker.errors import BuildError, NotFound
from docker.models.containers import Container
from docker.models.images import Image
from docker.models.networks import Network
from mock_vws.database import VuforiaDatabase
from tenacity import retry
from tenacity.retry import retry_if_exception_type
from tenacity.stop import stop_after_delay
from tenacity.wait import wait_fixed
from vws import VWS, CloudRecoService

if TYPE_CHECKING:
    import io
    from collections.abc import Iterator



# We do not cover this function because hitting particular branches depends on
# timing.
@retry(
    wait=wait_fixed(wait=0.5),
    stop=stop_after_delay(max_delay=10),
    retry=retry_if_exception_type(
        exception_types=(requests.exceptions.ConnectionError, ValueError),
    ),
    reraise=True,
)
def wait_for_flask_app_to_start(base_url: str) -> None:  # pragma: no cover
    """
    Wait for a server to start.

    Args:
        base_url: The base URL of the Flask app to wait for.
    """
    url = f"{base_url}/{uuid.uuid4().hex}"
    response = requests.get(url=url, timeout=30)
    if response.status_code not in {
        HTTPStatus.NOT_FOUND,
        HTTPStatus.UNAUTHORIZED,
        HTTPStatus.FORBIDDEN,
    }:
        error_message = f"Could not connect to {url}"
        raise ValueError(error_message)


@pytest.fixture(name="custom_bridge_network")
def fixture_custom_bridge_network() -> Iterator[Network]:
    """
    Yield a custom bridge network which containers can connect to.

    This also cleans up all containers connected to the network and the network
    after the test.

    Yields:
        A custom bridge network.
    """
    client = docker.from_env()  # pyright: ignore[reportUnknownMemberType]
    try:
        network = client.networks.create(  # pyright: ignore[reportUnknownMemberType]
            name="test-vws-bridge-" + uuid.uuid4().hex,
            driver="bridge",
        )
    except NotFound:
        # On Windows the "bridge" network driver is not available and we use
        # the "nat" driver instead.
        network = client.networks.create(  # pyright: ignore[reportUnknownMemberType]
            name="test-vws-bridge-" + uuid.uuid4().hex,
            driver="nat",
        )

    assert isinstance(network, Network)

    try:
        yield network
    finally:
        network.reload()
        images_to_remove: set[Image] = set()
        for container in network.containers:
<<<<<<< HEAD
            network.disconnect(container=container)  # pyright: ignore[reportUnknownMemberType]
            container.stop()  # type: ignore[no-untyped-call]
            container.remove(v=True, force=True)  # type: ignore[no-untyped-call]
            assert isinstance(container.image, Image)  # pyright: ignore[reportUnknownMemberType]
=======
            assert isinstance(container, Container)
            network.disconnect(container=container)
            container.stop()
            container.remove(v=True, force=True)
>>>>>>> eea334b0
            images_to_remove.add(container.image)

        # This does leave behind untagged images.
        for image in images_to_remove:
            image.remove(force=True)
        network.remove()


@pytest.mark.requires_docker_build()
def test_build_and_run(
    high_quality_image: io.BytesIO,
    custom_bridge_network: Network,
    request: pytest.FixtureRequest,
) -> None:
    """
    It is possible to build Docker images which combine to make a working mock
    application.
    """
    repository_root = request.config.rootpath
    client = docker.from_env()  # pyright: ignore[reportUnknownMemberType]

    dockerfile = repository_root / "src/mock_vws/_flask_server/Dockerfile"

    random = uuid.uuid4().hex
    target_manager_tag = f"vws-mock-target-manager:latest-{random}"
    vws_tag = f"vws-mock-vws:latest-{random}"
    vwq_tag = f"vws-mock-vwq:latest-{random}"

    try:
        target_manager_image, _ = client.images.build(  # pyright: ignore[reportUnknownMemberType]
            path=str(repository_root),
            dockerfile=str(dockerfile),
            tag=target_manager_tag,
            target="target-manager",
            rm=True,
        )
    except BuildError as exc:
        full_log = "\n".join(
            [item["stream"] for item in exc.build_log if "stream" in item],  # type: ignore[index]
        )
        # If this assertion fails, it may be useful to look at the other
        # properties of ``exc``.
        if (
            "no matching manifest for windows/amd64" not in exc.msg
        ):  # pragma: no cover
            raise AssertionError(full_log) from exc
        pytest.skip(
            reason="We do not currently support using Windows containers."
        )

    vwq_image, _ = client.images.build(  # pyright: ignore[reportUnknownMemberType]
        path=str(repository_root),
        dockerfile=str(dockerfile),
        tag=vwq_tag,
        target="vwq",
        rm=True,
    )

    vws_image, _ = client.images.build(  # pyright: ignore[reportUnknownMemberType]
        path=str(repository_root),
        dockerfile=str(dockerfile),
        tag=vws_tag,
        target="vws",
        rm=True,
    )

    database = VuforiaDatabase()
    target_manager_container_name = "vws-mock-target-manager-" + random
    target_manager_internal_base_url = (
        f"http://{target_manager_container_name}:5000"
    )

    target_manager_container = client.containers.run(  # pyright: ignore[reportUnknownMemberType, reportUnknownVariableType]
        image=target_manager_image,
        detach=True,
        name=target_manager_container_name,
        publish_all_ports=True,
        network=custom_bridge_network.name,
    )
    vws_container = client.containers.run(  # pyright: ignore[reportUnknownMemberType, reportUnknownVariableType]
        image=vws_image,
        detach=True,
        name="vws-mock-vws-" + random,
        publish_all_ports=True,
        network=custom_bridge_network.name,
        environment={
            "TARGET_MANAGER_BASE_URL": target_manager_internal_base_url,
        },
    )
    vwq_container = client.containers.run(  # pyright: ignore[reportUnknownMemberType, reportUnknownVariableType]
        image=vwq_image,
        detach=True,
        name="vws-mock-vwq-" + random,
        publish_all_ports=True,
        network=custom_bridge_network.name,
        environment={
            "TARGET_MANAGER_BASE_URL": target_manager_internal_base_url,
        },
    )

    assert isinstance(target_manager_container, Container)
    assert isinstance(vws_container, Container)
    assert isinstance(vwq_container, Container)
    for container in (target_manager_container, vws_container, vwq_container):
        container.reload()

    target_manager_port_attrs = target_manager_container.attrs[
        "NetworkSettings"
    ]["Ports"]
    target_manager_port_attrs = target_manager_container.attrs[
        "NetworkSettings"
    ]["Ports"]
    target_manager_host_ip = target_manager_port_attrs["5000/tcp"][0]["HostIp"]
    target_manager_host_port = target_manager_port_attrs["5000/tcp"][0][
        "HostPort"
    ]

    vws_port_attrs = vws_container.attrs["NetworkSettings"]["Ports"]
    vws_host_ip = vws_port_attrs["5000/tcp"][0]["HostIp"]
    vws_host_port = vws_port_attrs["5000/tcp"][0]["HostPort"]

    vwq_port_attrs = vwq_container.attrs["NetworkSettings"]["Ports"]
    vwq_host_ip = vwq_port_attrs["5000/tcp"][0]["HostIp"]
    vwq_host_port = vwq_port_attrs["5000/tcp"][0]["HostPort"]

    base_vws_url = f"http://{vws_host_ip}:{vws_host_port}"
    base_vwq_url = f"http://{vwq_host_ip}:{vwq_host_port}"
    base_target_manager_url = (
        f"http://{target_manager_host_ip}:{target_manager_host_port}"
    )

    for base_url in (base_vws_url, base_vwq_url, base_target_manager_url):
        wait_for_flask_app_to_start(base_url=base_url)

    response = requests.post(
        url=f"{base_target_manager_url}/databases",
        json=database.to_dict(),
        timeout=30,
    )

    assert response.status_code == HTTPStatus.CREATED

    vws_client = VWS(
        server_access_key=database.server_access_key,
        server_secret_key=database.server_secret_key,
        base_vws_url=base_vws_url,
    )

    target_id = vws_client.add_target(
        name="example",
        width=1,
        image=high_quality_image,
        active_flag=True,
        application_metadata=None,
    )

    vws_client.wait_for_target_processed(target_id=target_id)

    cloud_reco_client = CloudRecoService(
        client_access_key=database.client_access_key,
        client_secret_key=database.client_secret_key,
        base_vwq_url=base_vwq_url,
    )

    matching_targets = cloud_reco_client.query(image=high_quality_image)

    assert matching_targets[0].target_id == target_id<|MERGE_RESOLUTION|>--- conflicted
+++ resolved
@@ -27,7 +27,6 @@
     from collections.abc import Iterator
 
 
-
 # We do not cover this function because hitting particular branches depends on
 # timing.
 @retry(
@@ -89,17 +88,10 @@
         network.reload()
         images_to_remove: set[Image] = set()
         for container in network.containers:
-<<<<<<< HEAD
             network.disconnect(container=container)  # pyright: ignore[reportUnknownMemberType]
             container.stop()  # type: ignore[no-untyped-call]
             container.remove(v=True, force=True)  # type: ignore[no-untyped-call]
             assert isinstance(container.image, Image)  # pyright: ignore[reportUnknownMemberType]
-=======
-            assert isinstance(container, Container)
-            network.disconnect(container=container)
-            container.stop()
-            container.remove(v=True, force=True)
->>>>>>> eea334b0
             images_to_remove.add(container.image)
 
         # This does leave behind untagged images.
