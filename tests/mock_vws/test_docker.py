"""
Tests for running the mock server in Docker.
"""

from __future__ import annotations

import time
import uuid
from http import HTTPStatus
from pathlib import Path
from typing import TYPE_CHECKING

import docker  # type: ignore[import-untyped]
import pytest
import requests
from docker.errors import BuildError, NotFound  # type: ignore[import-untyped]
from docker.models.containers import Container  # type: ignore[import-untyped]
from docker.models.networks import Network  # type: ignore[import-untyped]
from mock_vws.database import VuforiaDatabase
from vws import VWS, CloudRecoService

if TYPE_CHECKING:
    import io
    from collections.abc import Iterator


# We do not cover this function because hitting particular branches depends on
# timing.
def wait_for_flask_app_to_start(base_url: str) -> None:  # pragma: no cover
    """
    Wait for a server to start.

    Args:
        base_url: The base URL of the Flask app to wait for.
    """
    max_attempts = 10
    sleep_seconds = 0.5
    url = f"{base_url}/{uuid.uuid4().hex}"
    for _ in range(max_attempts):
        try:
            response = requests.get(url, timeout=30)
        except requests.exceptions.ConnectionError:
            time.sleep(sleep_seconds)
        else:
            if response.status_code in {
                HTTPStatus.NOT_FOUND,
                HTTPStatus.UNAUTHORIZED,
                HTTPStatus.FORBIDDEN,
            }:
                return
    error_message = (
        f"Could not connect to {url} after "
        f"{max_attempts * sleep_seconds} seconds."
    )
    raise RuntimeError(error_message)


@pytest.fixture(name="custom_bridge_network")
def fixture_custom_bridge_network() -> Iterator[Network]:
    """
    Yield a custom bridge network which containers can connect to.

    This also cleans up all containers connected to the network and the network
    after the test.

    Yields:
        A custom bridge network.
    """
    client = docker.from_env()
    try:
        network = client.networks.create(
            name="test-vws-bridge-" + uuid.uuid4().hex,
            driver="bridge",
        )
    except NotFound:
        # On Windows the "bridge" network driver is not available and we use
        # the "nat" driver instead.
        network = client.networks.create(
            name="test-vws-bridge-" + uuid.uuid4().hex,
            driver="nat",
        )

    assert isinstance(network, Network)
    try:
        yield network
    finally:
        network.reload()
        for container in network.containers:
            network.disconnect(container=container)
            container.stop()
            container.remove()
        network.remove()


@pytest.mark.requires_docker_build()
def test_build_and_run(
    high_quality_image: io.BytesIO,
    custom_bridge_network: Network,
) -> None:
    """
    It is possible to build Docker images which combine to make a working mock
    application.
    """
    repository_root = Path(__file__).parent.parent.parent
    client = docker.from_env()

    dockerfile = repository_root / "src/mock_vws/_flask_server/Dockerfile"

    random = uuid.uuid4().hex
    target_manager_tag = f"vws-mock-target-manager:latest-{random}"
    vws_tag = f"vws-mock-vws:latest-{random}"
    vwq_tag = f"vws-mock-vwq:latest-{random}"

    try:
        target_manager_image, _ = client.images.build(
            path=str(repository_root),
            dockerfile=str(dockerfile),
            tag=target_manager_tag,
            target="target-manager",
        )
    except BuildError as exc:
        full_log = "\n".join(
            [item["stream"] for item in exc.build_log if "stream" in item],
        )
        # If this assertion fails, it may be useful to look at the other
        # properties of ``exc``.
        if (
            "no matching manifest for windows/amd64" not in exc.msg
        ):  # pragma: no cover
            raise AssertionError(full_log) from exc
        reason = "We do not currently support using Windows containers."
        pytest.skip(reason)

<<<<<<< HEAD
    assert isinstance(target_manager_build_result, tuple)
    target_manager_image, _ = target_manager_build_result

=======
>>>>>>> 385e4538
    vws_image, _ = client.images.build(
        path=str(repository_root),
        dockerfile=str(dockerfile),
        tag=vws_tag,
        target="vws",
    )
    vwq_image, _ = client.images.build(
        path=str(repository_root),
        dockerfile=str(dockerfile),
        tag=vwq_tag,
        target="vwq",
    )

    database = VuforiaDatabase()
    target_manager_container_name = "vws-mock-target-manager-" + random
    target_manager_internal_base_url = (
        f"http://{target_manager_container_name}:5000"
    )

    target_manager_container = client.containers.run(
        image=target_manager_image,
        detach=True,
        name=target_manager_container_name,
        publish_all_ports=True,
        network=custom_bridge_network.name,
    )
    vws_container = client.containers.run(
        image=vws_image,
        detach=True,
        name="vws-mock-vws-" + random,
        publish_all_ports=True,
        network=custom_bridge_network.name,
        environment={
            "TARGET_MANAGER_BASE_URL": target_manager_internal_base_url,
        },
    )
    vwq_container = client.containers.run(
        image=vwq_image,
        detach=True,
        name="vws-mock-vwq-" + random,
        publish_all_ports=True,
        network=custom_bridge_network.name,
        environment={
            "TARGET_MANAGER_BASE_URL": target_manager_internal_base_url,
        },
    )

    assert isinstance(target_manager_container, Container)
    assert isinstance(vws_container, Container)
    assert isinstance(vwq_container, Container)
    for container in (target_manager_container, vws_container, vwq_container):
        container.reload()

    assert isinstance(target_manager_container.attrs, dict)
    target_manager_port_attrs = target_manager_container.attrs[
        "NetworkSettings"
    ]["Ports"]
    target_manager_port_attrs = target_manager_container.attrs[
        "NetworkSettings"
    ]["Ports"]
    task_manager_host_ip = target_manager_port_attrs["5000/tcp"][0]["HostIp"]
    task_manager_host_port = target_manager_port_attrs["5000/tcp"][0][
        "HostPort"
    ]

    assert isinstance(vws_container.attrs, dict)
    vws_port_attrs = vws_container.attrs["NetworkSettings"]["Ports"]
    vws_host_ip = vws_port_attrs["5000/tcp"][0]["HostIp"]
    vws_host_port = vws_port_attrs["5000/tcp"][0]["HostPort"]

    assert isinstance(vwq_container.attrs, dict)
    vwq_port_attrs = vwq_container.attrs["NetworkSettings"]["Ports"]
    vwq_host_ip = vwq_port_attrs["5000/tcp"][0]["HostIp"]
    vwq_host_port = vwq_port_attrs["5000/tcp"][0]["HostPort"]

    base_vws_url = f"http://{vws_host_ip}:{vws_host_port}"
    base_vwq_url = f"http://{vwq_host_ip}:{vwq_host_port}"
    base_task_manager_url = (
        f"http://{task_manager_host_ip}:{task_manager_host_port}"
    )

    for base_url in (base_vws_url, base_vwq_url, base_task_manager_url):
        wait_for_flask_app_to_start(base_url=base_url)

    response = requests.post(
        url=f"{base_task_manager_url}/databases",
        json=database.to_dict(),
        timeout=30,
    )

    assert response.status_code == HTTPStatus.CREATED

    vws_client = VWS(
        server_access_key=database.server_access_key,
        server_secret_key=database.server_secret_key,
        base_vws_url=base_vws_url,
    )

    target_id = vws_client.add_target(
        name="example",
        width=1,
        image=high_quality_image,
        active_flag=True,
        application_metadata=None,
    )

    vws_client.wait_for_target_processed(target_id=target_id)

    cloud_reco_client = CloudRecoService(
        client_access_key=database.client_access_key,
        client_secret_key=database.client_secret_key,
        base_vwq_url=base_vwq_url,
    )

    matching_targets = cloud_reco_client.query(image=high_quality_image)

    assert matching_targets[0].target_id == target_id<|MERGE_RESOLUTION|>--- conflicted
+++ resolved
@@ -131,12 +131,6 @@
         reason = "We do not currently support using Windows containers."
         pytest.skip(reason)
 
-<<<<<<< HEAD
-    assert isinstance(target_manager_build_result, tuple)
-    target_manager_image, _ = target_manager_build_result
-
-=======
->>>>>>> 385e4538
     vws_image, _ = client.images.build(
         path=str(repository_root),
         dockerfile=str(dockerfile),
