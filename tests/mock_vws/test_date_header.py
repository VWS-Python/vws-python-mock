--- conflicted
+++ resolved
@@ -191,16 +191,12 @@
         Because there is a small delay in sending requests and Vuforia isn't
         consistent, some leeway is given.
         """
-<<<<<<< HEAD
         url = str(endpoint.prepared_request.url)
         netloc = urlparse(url).netloc
         skew = {
             'vws.vuforia.com': _VWS_MAX_TIME_SKEW,
             'cloudreco.vuforia.com': _VWQ_MAX_TIME_SKEW,
         }[netloc]
-=======
-        skew = _VWS_MAX_TIME_SKEW
->>>>>>> 1b544791
         time_difference_from_now = skew + _LEEWAY
         time_difference_from_now *= time_multiplier
         gmt = pytz.timezone('GMT')
@@ -258,16 +254,12 @@
         Because there is a small delay in sending requests and Vuforia isn't
         consistent, some leeway is given.
         """
-<<<<<<< HEAD
         url = str(endpoint.prepared_request.url)
         netloc = urlparse(url).netloc
         skew = {
             'vws.vuforia.com': _VWS_MAX_TIME_SKEW,
             'cloudreco.vuforia.com': _VWQ_MAX_TIME_SKEW,
         }[netloc]
-=======
-        skew = _VWS_MAX_TIME_SKEW
->>>>>>> 1b544791
         time_difference_from_now = skew - _LEEWAY
         time_difference_from_now *= time_multiplier
         gmt = pytz.timezone('GMT')
