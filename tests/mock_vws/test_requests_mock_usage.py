--- conflicted
+++ resolved
@@ -111,11 +111,7 @@
 
     def test_default(self, image_file_failed_state: io.BytesIO) -> None:
         """
-<<<<<<< HEAD
-        By default, targets in the mock take 2 seconds to be processed.
-=======
         By default, targets in the mock takes 2 seconds to be processed.
->>>>>>> 933735ed
         """
         database = VuforiaDatabase()
         with MockVWS() as mock:
