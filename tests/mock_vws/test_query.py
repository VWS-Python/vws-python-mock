--- conflicted
+++ resolved
@@ -133,27 +133,15 @@
         timeout=30,
     )
 
-<<<<<<< HEAD
-    response = Response(
+    vws_response = Response(
         text=requests_response.text,
         url=requests_response.url,
         status_code=requests_response.status_code,
         headers=dict(requests_response.headers),
         request_body=requests_response.request.body,
     )
-
-    handle_server_errors(response=response)
-=======
-    vws_response = Response(
-        text=response.text,
-        url=response.url,
-        status_code=response.status_code,
-        headers=dict(response.headers),
-        request_body=response.request.body,
-    )
     handle_server_errors(response=vws_response)
->>>>>>> ef263f37
-    return response
+    return vws_response
 
 
 @pytest.mark.usefixtures("verify_mock_vuforia")
@@ -257,30 +245,18 @@
             timeout=30,
         )
 
-<<<<<<< HEAD
-        response = Response(
+        vws_response = Response(
             text=requests_response.text,
             url=requests_response.url,
             status_code=requests_response.status_code,
             headers=dict(requests_response.headers),
             request_body=requests_response.request.body,
         )
-
-        handle_server_errors(response=response)
-=======
-        vws_response = Response(
-            text=response.text,
-            url=response.url,
-            status_code=response.status_code,
-            headers=dict(response.headers),
-            request_body=response.request.body,
-        )
         handle_server_errors(response=vws_response)
->>>>>>> ef263f37
-
-        assert response.text == resp_text
+
+        assert requests_response.text == resp_text
         assert_vwq_failure(
-            response=response,
+            response=vws_response,
             status_code=resp_status_code,
             content_type=resp_content_type,
             cache_control=resp_cache_control,
@@ -336,29 +312,17 @@
             timeout=30,
         )
 
-<<<<<<< HEAD
-        response = Response(
+        vws_response = Response(
             text=requests_response.text,
             url=requests_response.url,
             status_code=requests_response.status_code,
             headers=dict(requests_response.headers),
             request_body=requests_response.request.body,
         )
-
-        handle_server_errors(response=response)
-=======
-        vws_response = Response(
-            text=response.text,
-            url=response.url,
-            status_code=response.status_code,
-            headers=dict(response.headers),
-            request_body=response.request.body,
-        )
         handle_server_errors(response=vws_response)
->>>>>>> ef263f37
-        assert not response.text
+        assert not requests_response.text
         assert_vwq_failure(
-            response=response,
+            response=vws_response,
             status_code=HTTPStatus.UNSUPPORTED_MEDIA_TYPE,
             content_type=None,
             cache_control=None,
@@ -417,34 +381,22 @@
             timeout=30,
         )
 
-<<<<<<< HEAD
-        response = Response(
+        vws_response = Response(
             text=requests_response.text,
             url=requests_response.url,
             status_code=requests_response.status_code,
             headers=dict(requests_response.headers),
             request_body=requests_response.request.body,
         )
-
-        handle_server_errors(response=response)
-=======
-        vws_response = Response(
-            text=response.text,
-            url=response.url,
-            status_code=response.status_code,
-            headers=dict(response.headers),
-            request_body=response.request.body,
-        )
         handle_server_errors(response=vws_response)
->>>>>>> ef263f37
 
         expected_text = (
             "java.io.IOException: RESTEASY007550: "
             "Unable to get boundary for multipart"
         )
-        assert response.text == expected_text
+        assert requests_response.text == expected_text
         assert_vwq_failure(
-            response=response,
+            response=vws_response,
             status_code=HTTPStatus.BAD_REQUEST,
             content_type="text/html;charset=utf-8",
             cache_control=None,
@@ -494,31 +446,19 @@
             timeout=30,
         )
 
-<<<<<<< HEAD
-        response = Response(
+        vws_response = Response(
             text=requests_response.text,
             url=requests_response.url,
             status_code=requests_response.status_code,
             headers=dict(requests_response.headers),
             request_body=requests_response.request.body,
         )
-
-        handle_server_errors(response=response)
-=======
-        vws_response = Response(
-            text=response.text,
-            url=response.url,
-            status_code=response.status_code,
-            headers=dict(response.headers),
-            request_body=response.request.body,
-        )
         handle_server_errors(response=vws_response)
->>>>>>> ef263f37
 
         expected_text = "No image."
-        assert response.text == expected_text
+        assert requests_response.text == expected_text
         assert_vwq_failure(
-            response=response,
+            response=vws_response,
             status_code=HTTPStatus.BAD_REQUEST,
             content_type="application/json",
             cache_control=None,
@@ -569,28 +509,16 @@
             timeout=30,
         )
 
-<<<<<<< HEAD
-        response = Response(
+        vws_response = Response(
             text=requests_response.text,
             url=requests_response.url,
             status_code=requests_response.status_code,
             headers=dict(requests_response.headers),
             request_body=requests_response.request.body,
         )
-
-        handle_server_errors(response=response)
-=======
-        vws_response = Response(
-            text=response.text,
-            url=response.url,
-            status_code=response.status_code,
-            headers=dict(response.headers),
-            request_body=response.request.body,
-        )
         handle_server_errors(response=vws_response)
->>>>>>> ef263f37
-        assert_query_success(response=response)
-        response_json = json.loads(s=response.text)
+        assert_query_success(response=vws_response)
+        response_json = json.loads(s=requests_response.text)
         assert response_json["results"] == []
 
 
@@ -1279,28 +1207,16 @@
             timeout=30,
         )
 
-<<<<<<< HEAD
-        response = Response(
+        vws_response = Response(
             text=requests_response.text,
             url=requests_response.url,
             status_code=requests_response.status_code,
             headers=dict(requests_response.headers),
             request_body=requests_response.request.body,
         )
-
-        handle_server_errors(response=response)
-=======
-        vws_response = Response(
-            text=response.text,
-            url=response.url,
-            status_code=response.status_code,
-            headers=dict(response.headers),
-            request_body=response.request.body,
-        )
         handle_server_errors(response=vws_response)
->>>>>>> ef263f37
-        assert_query_success(response=response)
-        response_json = json.loads(s=response.text)
+        assert_query_success(response=vws_response)
+        response_json = json.loads(s=requests_response.text)
         assert response_json["results"] == []
 
     @staticmethod
@@ -1347,29 +1263,17 @@
             timeout=30,
         )
 
-<<<<<<< HEAD
-        response = Response(
+        vws_response = Response(
             text=requests_response.text,
             url=requests_response.url,
             status_code=requests_response.status_code,
             headers=dict(requests_response.headers),
             request_body=requests_response.request.body,
         )
-
-        handle_server_errors(response=response)
-=======
-        vws_response = Response(
-            text=response.text,
-            url=response.url,
-            status_code=response.status_code,
-            headers=dict(response.headers),
-            request_body=response.request.body,
-        )
         handle_server_errors(response=vws_response)
->>>>>>> ef263f37
 
         assert_vwq_failure(
-            response=response,
+            response=vws_response,
             status_code=HTTPStatus.NOT_ACCEPTABLE,
             content_type=None,
             cache_control=None,
@@ -2119,28 +2023,16 @@
             timeout=30,
         )
 
-<<<<<<< HEAD
-        response = Response(
+        vws_response = Response(
             text=requests_response.text,
             url=requests_response.url,
             status_code=requests_response.status_code,
             headers=dict(requests_response.headers),
             request_body=requests_response.request.body,
         )
-
-        handle_server_errors(response=response)
-=======
-        vws_response = Response(
-            text=response.text,
-            url=response.url,
-            status_code=response.status_code,
-            headers=dict(response.headers),
-            request_body=response.request.body,
-        )
         handle_server_errors(response=vws_response)
->>>>>>> ef263f37
-        assert_query_success(response=response)
-        response_json = json.loads(s=response.text)
+        assert_query_success(response=vws_response)
+        response_json = json.loads(s=requests_response.text)
         assert response_json["results"] == []
 
 
