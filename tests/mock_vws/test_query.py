"""
Tests for the mock of the query endpoint.

https://developer.vuforia.com/library/web-api/vuforia-query-web-api.
"""

import base64
import calendar
import copy
import datetime
import io
import json
import sys
import textwrap
import time
import uuid
from http import HTTPMethod, HTTPStatus
from typing import Any
from urllib.parse import urljoin
from zoneinfo import ZoneInfo

import pytest
import requests
from dirty_equals import IsInstance
from PIL import Image
from tenacity import Retrying
from tenacity.retry import retry_if_exception_type
from tenacity.stop import stop_after_delay
from tenacity.wait import wait_fixed
from urllib3.filepost import encode_multipart_formdata
from vws import VWS, CloudRecoService
from vws.exceptions.cloud_reco_exceptions import (
    BadImageError,
    InactiveProjectError,
    MaxNumResultsOutOfRangeError,
)
from vws.exceptions.custom_exceptions import RequestEntityTooLargeError
from vws.exceptions.response import Response
from vws.reports import TargetStatuses
from vws_auth_tools import authorization_header, rfc_1123_date

from mock_vws.database import VuforiaDatabase
from tests.mock_vws.utils import make_image_file
from tests.mock_vws.utils.assertions import (
    assert_query_success,
    assert_valid_transaction_id,
    assert_vwq_failure,
)
from tests.mock_vws.utils.too_many_requests import handle_server_errors

VWQ_HOST = "https://cloudreco.vuforia.com"

_JETTY_CONTENT_TYPE_ERROR = textwrap.dedent(
    text="""\
    <html>
    <head>
    <meta http-equiv="Content-Type" content="text/html;charset=utf-8"/>
    <title>Error 400 Bad Request</title>
    </head>
    <body><h2>HTTP ERROR 400 Bad Request</h2>
    <table>
    <tr><th>URI:</th><td>/v1/query</td></tr>
    <tr><th>STATUS:</th><td>400</td></tr>
    <tr><th>MESSAGE:</th><td>Bad Request</td></tr>
    <tr><th>SERVLET:</th><td>Resteasy</td></tr>
    </table>
    <hr><a href="https://eclipse.org/jetty">Powered by Jetty:// 9.4.43.v20210629</a><hr/>

    </body>
    </html>
    """,  # noqa: E501
)

_NGINX_REQUEST_ENTITY_TOO_LARGE_ERROR = textwrap.dedent(
    text="""\
    <html>\r
    <head><title>413 Request Entity Too Large</title></head>\r
    <body>\r
    <center><h1>413 Request Entity Too Large</h1></center>\r
    <hr><center>nginx</center>\r
    </body>\r
    </html>\r
    """,
)


def _query(
    *,
    vuforia_database: VuforiaDatabase,
    body: dict[str, Any],
) -> Response:
    """
    Make a request to the endpoint to make an image recognition query.

    Args:
        vuforia_database: The credentials to use to connect to
            Vuforia.
        body: The request body to send in ``multipart/formdata`` format.

    Returns:
        The response returned by the API.
    """
    date = rfc_1123_date()
    request_path = "/v1/query"
    content, content_type_header = encode_multipart_formdata(fields=body)
    method = HTTPMethod.POST

    access_key = vuforia_database.client_access_key
    secret_key = vuforia_database.client_secret_key
    authorization_string = authorization_header(
        access_key=access_key,
        secret_key=secret_key,
        method=method,
        content=content,
        # Note that this is not the actual Content-Type header value sent.
        content_type="multipart/form-data",
        date=date,
        request_path=request_path,
    )

    headers = {
        "Authorization": authorization_string,
        "Date": date,
        "Content-Type": content_type_header,
    }

    vwq_host = "https://cloudreco.vuforia.com"
    requests_response = requests.request(
        method=method,
        url=urljoin(base=vwq_host, url=request_path),
        headers=headers,
        data=content,
        timeout=30,
    )

    response = Response(
        text=requests_response.text,
        url=requests_response.url,
        status_code=requests_response.status_code,
        headers=dict(requests_response.headers),
        request_body=requests_response.request.body,
    )

    handle_server_errors(response=response)
    return response


@pytest.mark.usefixtures("verify_mock_vuforia")
class TestContentType:
    """
    Tests for the Content-Type header.
    """

    @staticmethod
    @pytest.mark.parametrize(
        argnames=(
            "content_type",
            "resp_status_code",
            "resp_content_type",
            "resp_cache_control",
            "resp_text",
        ),
        argvalues=[
            (
                "text/html",
                HTTPStatus.UNSUPPORTED_MEDIA_TYPE,
                None,
                None,
                "",
            ),
            (
                "",
                HTTPStatus.BAD_REQUEST,
                "text/html;charset=iso-8859-1",
                "must-revalidate,no-cache,no-store",
                _JETTY_CONTENT_TYPE_ERROR,
            ),
            (
                "*/*",
                HTTPStatus.BAD_REQUEST,
                "text/html;charset=utf-8",
                None,
                (
                    "java.io.IOException: RESTEASY007550: Unable to get "
                    "boundary for multipart"
                ),
            ),
            (
                "text/*",
                HTTPStatus.UNSUPPORTED_MEDIA_TYPE,
                None,
                None,
                "",
            ),
            (
                "text/plain",
                HTTPStatus.UNSUPPORTED_MEDIA_TYPE,
                None,
                None,
                "",
            ),
        ],
    )
    def test_incorrect_no_boundary(
        high_quality_image: io.BytesIO,
        vuforia_database: VuforiaDatabase,
        content_type: str,
        resp_status_code: int,
        resp_content_type: str | None,
        resp_cache_control: str | None,
        resp_text: str,
    ) -> None:
        """
        With bad Content-Type headers we get a variety of results.
        """
        image_content = high_quality_image.getvalue()
        date = rfc_1123_date()
        request_path = "/v1/query"
        body = {"image": ("image.jpeg", image_content, "image/jpeg")}
        content, _ = encode_multipart_formdata(fields=body)
        method = HTTPMethod.POST

        access_key = vuforia_database.client_access_key
        secret_key = vuforia_database.client_secret_key
        authorization_string = authorization_header(
            access_key=access_key,
            secret_key=secret_key,
            method=method,
            content=content,
            content_type=content_type,
            date=date,
            request_path=request_path,
        )

        headers = {
            "Authorization": authorization_string,
            "Date": date,
            "Content-Type": content_type,
        }

        requests_response = requests.request(
            method=method,
            url=urljoin(base=VWQ_HOST, url=request_path),
            headers=headers,
            data=content,
            timeout=30,
        )

        response = Response(
            text=requests_response.text,
            url=requests_response.url,
            status_code=requests_response.status_code,
            headers=dict(requests_response.headers),
            request_body=requests_response.request.body,
        )

        handle_server_errors(response=response)

        assert response.text == resp_text
        assert_vwq_failure(
            response=response,
            status_code=resp_status_code,
            content_type=resp_content_type,
            cache_control=resp_cache_control,
            www_authenticate=None,
            connection="keep-alive",
        )

    @staticmethod
    def test_incorrect_with_boundary(
        high_quality_image: io.BytesIO,
        vuforia_database: VuforiaDatabase,
    ) -> None:
        """
        If a Content-Type header which is not ``multipart/form-data`` is given
        with the correct boundary, an ``UNSUPPORTED_MEDIA_TYPE`` response is
        given.
        """
        image_content = high_quality_image.getvalue()
        date = rfc_1123_date()
        request_path = "/v1/query"
        body = {"image": ("image.jpeg", image_content, "image/jpeg")}
        content, content_type_header = encode_multipart_formdata(fields=body)
        method = HTTPMethod.POST

        content_type = "text/html"

        access_key = vuforia_database.client_access_key
        secret_key = vuforia_database.client_secret_key
        authorization_string = authorization_header(
            access_key=access_key,
            secret_key=secret_key,
            method=method,
            content=content,
            content_type=content_type,
            date=date,
            request_path=request_path,
        )

        _, boundary = content_type_header.split(sep=";")

        content_type = "text/html; " + boundary
        headers = {
            "Authorization": authorization_string,
            "Date": date,
            "Content-Type": content_type,
        }

        requests_response = requests.request(
            method=method,
            url=urljoin(base=VWQ_HOST, url=request_path),
            headers=headers,
            data=content,
            timeout=30,
        )

        response = Response(
            text=requests_response.text,
            url=requests_response.url,
            status_code=requests_response.status_code,
            headers=dict(requests_response.headers),
            request_body=requests_response.request.body,
        )

        handle_server_errors(response=response)
        assert not response.text
        assert_vwq_failure(
            response=response,
            status_code=HTTPStatus.UNSUPPORTED_MEDIA_TYPE,
            content_type=None,
            cache_control=None,
            www_authenticate=None,
            connection="keep-alive",
        )

    @staticmethod
    @pytest.mark.parametrize(
        "content_type",
        [
            "multipart/form-data",
            "multipart/form-data; extra",
            "multipart/form-data; extra=1",
        ],
    )
    def test_no_boundary(
        high_quality_image: io.BytesIO,
        vuforia_database: VuforiaDatabase,
        content_type: str,
    ) -> None:
        """
        If no boundary is given, a ``BAD_REQUEST`` is returned.
        """
        image_content = high_quality_image.getvalue()
        date = rfc_1123_date()
        request_path = "/v1/query"
        body = {"image": ("image.jpeg", image_content, "image/jpeg")}
        content, _ = encode_multipart_formdata(fields=body)
        method = HTTPMethod.POST

        access_key = vuforia_database.client_access_key
        secret_key = vuforia_database.client_secret_key
        authorization_string = authorization_header(
            access_key=access_key,
            secret_key=secret_key,
            method=method,
            content=content,
            # Note that this is not the actual Content-Type header value sent.
            content_type="multipart/form-data",
            date=date,
            request_path=request_path,
        )

        headers = {
            "Authorization": authorization_string,
            "Date": date,
            "Content-Type": content_type,
        }

        requests_response = requests.request(
            method=method,
            url=urljoin(base=VWQ_HOST, url=request_path),
            headers=headers,
            data=content,
            timeout=30,
        )

        response = Response(
            text=requests_response.text,
            url=requests_response.url,
            status_code=requests_response.status_code,
            headers=dict(requests_response.headers),
            request_body=requests_response.request.body,
        )

        handle_server_errors(response=response)

        expected_text = (
            "java.io.IOException: RESTEASY007550: "
            "Unable to get boundary for multipart"
        )
        assert response.text == expected_text
        assert_vwq_failure(
            response=response,
            status_code=HTTPStatus.BAD_REQUEST,
            content_type="text/html;charset=utf-8",
            cache_control=None,
            www_authenticate=None,
            connection="keep-alive",
        )

    @staticmethod
    def test_bogus_boundary(
        high_quality_image: io.BytesIO,
        vuforia_database: VuforiaDatabase,
    ) -> None:
        """
        If a bogus boundary is given, a ``BAD_REQUEST`` is returned.
        """
        image_content = high_quality_image.getvalue()
        date = rfc_1123_date()
        request_path = "/v1/query"
        body = {"image": ("image.jpeg", image_content, "image/jpeg")}
        content, _ = encode_multipart_formdata(fields=body)
        method = HTTPMethod.POST

        access_key = vuforia_database.client_access_key
        secret_key = vuforia_database.client_secret_key
        authorization_string = authorization_header(
            access_key=access_key,
            secret_key=secret_key,
            method=method,
            content=content,
            # Note that this is not the actual Content-Type header value sent.
            content_type="multipart/form-data",
            date=date,
            request_path=request_path,
        )

        headers = {
            "Authorization": authorization_string,
            "Date": date,
            "Content-Type": "multipart/form-data; boundary=example_boundary",
        }

        requests_response = requests.request(
            method=method,
            url=urljoin(base=VWQ_HOST, url=request_path),
            headers=headers,
            data=content,
            timeout=30,
        )

        response = Response(
            text=requests_response.text,
            url=requests_response.url,
            status_code=requests_response.status_code,
            headers=dict(requests_response.headers),
            request_body=requests_response.request.body,
        )

        handle_server_errors(response=response)

        expected_text = "No image."
        assert response.text == expected_text
        assert_vwq_failure(
            response=response,
            status_code=HTTPStatus.BAD_REQUEST,
            content_type="application/json",
            cache_control=None,
            www_authenticate=None,
            connection="keep-alive",
        )

    @staticmethod
    def test_extra_section(
        high_quality_image: io.BytesIO,
        vuforia_database: VuforiaDatabase,
    ) -> None:
        """
        If sections that are not the boundary section are given in the header,
        that is fine.
        """
        image_content = high_quality_image.getvalue()
        date = rfc_1123_date()
        request_path = "/v1/query"
        body = {"image": ("image.jpeg", image_content, "image/jpeg")}
        content, content_type_header = encode_multipart_formdata(fields=body)
        method = HTTPMethod.POST

        access_key = vuforia_database.client_access_key
        secret_key = vuforia_database.client_secret_key
        authorization_string = authorization_header(
            access_key=access_key,
            secret_key=secret_key,
            method=method,
            content=content,
            # Note that this is not the actual Content-Type header value sent.
            content_type="multipart/form-data",
            date=date,
            request_path=request_path,
        )

        headers = {
            "Authorization": authorization_string,
            "Date": date,
            "Content-Type": content_type_header + "; extra=1",
        }

        requests_response = requests.request(
            method=method,
            url=urljoin(base=VWQ_HOST, url=request_path),
            headers=headers,
            data=content,
            timeout=30,
        )

        response = Response(
            text=requests_response.text,
            url=requests_response.url,
            status_code=requests_response.status_code,
            headers=dict(requests_response.headers),
            request_body=requests_response.request.body,
        )

        handle_server_errors(response=response)
        assert_query_success(response=response)
        response_json = json.loads(s=response.text)
<<<<<<< HEAD
=======
        assert isinstance(response_json, dict)
>>>>>>> 1a1248aa
        assert response_json["results"] == []


@pytest.mark.usefixtures("verify_mock_vuforia")
class TestSuccess:
    """
    Tests for successful calls to the query endpoint.
    """

    @staticmethod
    def test_no_results(
        high_quality_image: io.BytesIO,
        cloud_reco_client: CloudRecoService,
    ) -> None:
        """
        When there are no matching images in the database, an empty list of
        results is returned.
        """
        results = cloud_reco_client.query(image=high_quality_image)
        assert results == []

    @staticmethod
    def test_match_exact(
        high_quality_image: io.BytesIO,
        vuforia_database: VuforiaDatabase,
        vws_client: VWS,
    ) -> None:
        """
        If the exact high quality image that was added is queried for, target
        data is shown.
        """
        image_file = high_quality_image
        image_content = image_file.getvalue()
        metadata_encoded = base64.b64encode(s=b"example").decode("ascii")
        name = "example_name"

        target_id = vws_client.add_target(
            name=name,
            width=1,
            image=image_file,
            active_flag=True,
            application_metadata=metadata_encoded,
        )

        approximate_target_created = calendar.timegm(time.gmtime())

        vws_client.wait_for_target_processed(target_id=target_id)

        body = {"image": ("image.jpeg", image_content, "image/jpeg")}

        response = _query(vuforia_database=vuforia_database, body=body)

        assert_query_success(response=response)
        response_json = json.loads(s=response.text)
        (result,) = response_json["results"]
        assert result == {
            "target_id": target_id,
            "target_data": {
                "application_metadata": metadata_encoded,
                "name": name,
                "target_timestamp": IsInstance(expected_type=int),
            },
        }
        target_timestamp = int(result["target_data"]["target_timestamp"])
        time_difference = abs(approximate_target_created - target_timestamp)
        max_time_difference = 5
        assert time_difference < max_time_difference

    @staticmethod
    def test_low_quality_image(
        image_file_success_state_low_rating: io.BytesIO,
        cloud_reco_client: CloudRecoService,
        vws_client: VWS,
    ) -> None:
        """
        If the exact low quality image that was added is queried for, no
        results are returned.
        """
        image_file = image_file_success_state_low_rating
        metadata_encoded = base64.b64encode(s=b"example").decode("ascii")
        name = "example_name"

        target_id = vws_client.add_target(
            name=name,
            width=1,
            image=image_file,
            active_flag=True,
            application_metadata=metadata_encoded,
        )

        vws_client.wait_for_target_processed(target_id=target_id)
        matching_targets = cloud_reco_client.query(image=image_file)
        assert not matching_targets

    @staticmethod
    def test_match_similar(
        high_quality_image: io.BytesIO,
        different_high_quality_image: io.BytesIO,
        vws_client: VWS,
        cloud_reco_client: CloudRecoService,
    ) -> None:
        """
        If a similar image to one that was added is queried for, target data is
        shown.
        """
        metadata_encoded = base64.b64encode(s=b"example").decode("ascii")
        name_matching = "example_name_matching"
        name_not_matching = "example_name_not_matching"

        target_id_matching = vws_client.add_target(
            name=name_matching,
            width=1,
            image=high_quality_image,
            active_flag=True,
            application_metadata=metadata_encoded,
        )

        target_id_not_matching = vws_client.add_target(
            name=name_not_matching,
            width=1,
            image=different_high_quality_image,
            active_flag=True,
            application_metadata=metadata_encoded,
        )

        vws_client.wait_for_target_processed(target_id=target_id_matching)
        vws_client.wait_for_target_processed(target_id=target_id_not_matching)

        similar_image_buffer = io.BytesIO()
        similar_image_data = copy.copy(x=high_quality_image)
        pil_similar_image = Image.open(fp=similar_image_data)
        # Re-save means similar but not identical.
        pil_similar_image.save(similar_image_buffer, format="JPEG")

        (matching_target,) = cloud_reco_client.query(
            image=similar_image_buffer,
            max_num_results=5,
        )

        assert matching_target.target_id == target_id_matching

    @staticmethod
    def test_not_base64_encoded_processable(
        high_quality_image: io.BytesIO,
        vws_client: VWS,
        not_base64_encoded_processable: str,
        cloud_reco_client: CloudRecoService,
    ) -> None:
        """
        Vuforia accepts some metadata strings which are not valid base64.
        When a target with such a string is matched by a query, Vuforia returns
        an interesting result:

        * If the metadata string is a length one greater than a multiple of 4,
          the last character is ignored.
        * If the metadata is two greater than a multiple of 4, the result is
          padded, then decoded, then encoded.
        * If the metadata is three greater than a multiple of 4, the result is
          padded, then decoded, then encoded.
        """
        target_id = vws_client.add_target(
            name="example_name",
            width=1,
            image=high_quality_image,
            active_flag=True,
            application_metadata=not_base64_encoded_processable,
        )

        vws_client.wait_for_target_processed(target_id=target_id)

        query_results = cloud_reco_client.query(image=high_quality_image)

        (result,) = query_results
        assert result.target_data is not None
        query_metadata = result.target_data.application_metadata
        mod_4_to_expected_metadata_original = {
            1: not_base64_encoded_processable[:-1],
            2: not_base64_encoded_processable + "==",
            3: not_base64_encoded_processable + "=",
        }
        expected_metadata_original = mod_4_to_expected_metadata_original[
            len(not_base64_encoded_processable) % 4
        ]
        expected_metadata = base64.b64encode(
            s=base64.b64decode(s=expected_metadata_original),
        )
        assert query_metadata == expected_metadata.decode()


@pytest.mark.usefixtures("verify_mock_vuforia")
class TestIncorrectFields:
    """
    Tests for incorrect and unexpected fields.
    """

    @staticmethod
    def test_missing_image(vuforia_database: VuforiaDatabase) -> None:
        """
        If an image is not given, a ``BAD_REQUEST`` response is returned.
        """
        response = _query(vuforia_database=vuforia_database, body={})

        assert response.text == "No image."
        assert_vwq_failure(
            response=response,
            status_code=HTTPStatus.BAD_REQUEST,
            content_type="application/json",
            cache_control=None,
            www_authenticate=None,
            connection="keep-alive",
        )

    @staticmethod
    def test_extra_fields(
        high_quality_image: io.BytesIO,
        vuforia_database: VuforiaDatabase,
    ) -> None:
        """
        If extra fields are given, a ``BAD_REQUEST`` response is returned.
        """
        image_content = high_quality_image.getvalue()
        body = {
            "image": ("image.jpeg", image_content, "image/jpeg"),
            "extra_field": (None, 1, "text/plain"),
        }

        response = _query(vuforia_database=vuforia_database, body=body)

        assert response.text == "Unknown parameters in the request."
        assert_vwq_failure(
            response=response,
            content_type="application/json",
            status_code=HTTPStatus.BAD_REQUEST,
            cache_control=None,
            www_authenticate=None,
            connection="keep-alive",
        )

    @staticmethod
    def test_missing_image_and_extra_fields(
        vuforia_database: VuforiaDatabase,
    ) -> None:
        """
        If extra fields are given and no image field is given, a
        ``BAD_REQUEST`` response is returned.

        The extra field error takes precedence.
        """
        body = {
            "extra_field": (None, 1, "text/plain"),
        }

        response = _query(vuforia_database=vuforia_database, body=body)

        assert response.text == "Unknown parameters in the request."
        assert_vwq_failure(
            response=response,
            content_type="application/json",
            status_code=HTTPStatus.BAD_REQUEST,
            cache_control=None,
            www_authenticate=None,
            connection="keep-alive",
        )


@pytest.mark.usefixtures("verify_mock_vuforia")
class TestMaxNumResults:
    """
    Tests for the ``max_num_results`` parameter.
    """

    @staticmethod
    def test_default(
        high_quality_image: io.BytesIO,
        vuforia_database: VuforiaDatabase,
        vws_client: VWS,
    ) -> None:
        """
        The default ``max_num_results`` is 1.
        """
        image_content = high_quality_image.getvalue()

        target_id_1 = vws_client.add_target(
            name=uuid.uuid4().hex,
            width=1,
            image=high_quality_image,
            active_flag=True,
            application_metadata=None,
        )
        target_id_2 = vws_client.add_target(
            name=uuid.uuid4().hex,
            width=1,
            image=high_quality_image,
            active_flag=True,
            application_metadata=None,
        )
        vws_client.wait_for_target_processed(target_id=target_id_1)
        vws_client.wait_for_target_processed(target_id=target_id_2)

        body = {
            "image": ("image.jpeg", image_content, "image/jpeg"),
        }

        response = _query(vuforia_database=vuforia_database, body=body)

        assert_query_success(response=response)
        response_json = json.loads(s=response.text)
        assert len(response_json["results"]) == 1

    @staticmethod
    @pytest.mark.parametrize("num_results", [1, b"1", 50])
    def test_valid_accepted(
        high_quality_image: io.BytesIO,
        vuforia_database: VuforiaDatabase,
        num_results: int | bytes,
    ) -> None:
        """
        Numbers between 1 and 50 are valid inputs.

        We assert that the response is a success, but not that the maximum
        number of results is enforced.

        This is because uploading 50 images would be very slow.

        The documentation at
        https://developer.vuforia.com/library/web-api/vuforia-query-web-api
        states that this must be between 1 and 10, but in practice, 50 is the
        maximum.
        """
        image_content = high_quality_image.getvalue()
        body = {
            "image": ("image.jpeg", image_content, "image/jpeg"),
            "max_num_results": (None, num_results, "text/plain"),
        }

        response = _query(vuforia_database=vuforia_database, body=body)

        assert_query_success(response=response)
        response_json = json.loads(s=response.text)
<<<<<<< HEAD
=======
        assert isinstance(response_json, dict)
>>>>>>> 1a1248aa
        assert response_json["results"] == []

    @staticmethod
    def test_valid_works(
        high_quality_image: io.BytesIO,
        vws_client: VWS,
        cloud_reco_client: CloudRecoService,
    ) -> None:
        """
        A maximum of ``max_num_results`` results are returned.
        """
        _add_and_wait_for_targets(
            image=high_quality_image,
            vws_client=vws_client,
            num_targets=3,
        )

        max_num_results = 2

        result = cloud_reco_client.query(
            image=high_quality_image,
            max_num_results=max_num_results,
        )
        assert len(result) == max_num_results

    @staticmethod
    @pytest.mark.parametrize("num_results", [-1, 0, 51])
    def test_out_of_range(
        high_quality_image: io.BytesIO,
        num_results: int,
        cloud_reco_client: CloudRecoService,
    ) -> None:
        """
        An error is returned if ``max_num_results`` is given as an integer out
        of the range (1, 50).

        The documentation at
        https://developer.vuforia.com/library/web-api/vuforia-query-web-api.
        states that this must be between 1 and 10, but in practice, 50 is the
        maximum.
        """
        with pytest.raises(
            expected_exception=MaxNumResultsOutOfRangeError,
        ) as exc_info:
            cloud_reco_client.query(
                image=high_quality_image,
                max_num_results=num_results,
            )

        expected_text = (
            f"Integer out of range ({num_results}) in form data part "
            "'max_result'. Accepted range is from 1 to 50 (inclusive)."
        )
        assert exc_info.value.response.text == expected_text
        assert_vwq_failure(
            response=exc_info.value.response,
            content_type="application/json",
            status_code=HTTPStatus.BAD_REQUEST,
            cache_control=None,
            www_authenticate=None,
            connection="keep-alive",
        )

    @staticmethod
    @pytest.mark.parametrize(
        "num_results",
        [b"0.1", b"1.1", b"a", b"2147483648"],
    )
    def test_invalid_type(
        high_quality_image: io.BytesIO,
        vuforia_database: VuforiaDatabase,
        num_results: bytes,
    ) -> None:
        """
        An error is returned if ``max_num_results`` is given as something other
        than an integer.

        Integers greater than 2147483647 are not considered integers because
        they are bigger than Java's maximum integer.
        """
        image_content = high_quality_image.getvalue()
        body = {
            "image": ("image.jpeg", image_content, "image/jpeg"),
            "max_num_results": (None, num_results, "text/plain"),
        }
        response = _query(vuforia_database=vuforia_database, body=body)

        expected_text = (
            f"Invalid value '{num_results.decode()}' in form data part "
            "'max_result'. "
            "Expecting integer value in range from 1 to 50 (inclusive)."
        )
        assert response.text == expected_text
        assert_vwq_failure(
            response=response,
            content_type="application/json",
            status_code=HTTPStatus.BAD_REQUEST,
            cache_control=None,
            www_authenticate=None,
            connection="keep-alive",
        )


def _add_and_wait_for_targets(
    *,
    image: io.BytesIO,
    vws_client: VWS,
    num_targets: int,
) -> None:
    """
    Add targets with the given image.
    """
    target_ids: set[str] = set()
    for _ in range(num_targets):
        target_id = vws_client.add_target(
            name=uuid.uuid4().hex,
            width=1,
            image=image,
            active_flag=True,
            application_metadata=None,
        )
        target_ids.add(target_id)

    for created_target_id in target_ids:
        vws_client.wait_for_target_processed(target_id=created_target_id)


@pytest.mark.usefixtures("verify_mock_vuforia")
class TestIncludeTargetData:
    """
    Tests for the ``include_target_data`` parameter.
    """

    @staticmethod
    def test_default(
        high_quality_image: io.BytesIO,
        vws_client: VWS,
        vuforia_database: VuforiaDatabase,
    ) -> None:
        """
        The default ``include_target_data`` is 'top'.
        """
        _add_and_wait_for_targets(
            image=high_quality_image,
            vws_client=vws_client,
            num_targets=2,
        )
        image_content = high_quality_image.getvalue()
        body = {
            "image": ("image.jpeg", image_content, "image/jpeg"),
            "max_num_results": (None, 2, "text/plain"),
        }

        response = _query(vuforia_database=vuforia_database, body=body)

        assert_query_success(response=response)
        response_json = json.loads(s=response.text)
        result_1, result_2 = response_json["results"]
        assert "target_data" in result_1
        assert "target_data" not in result_2

    @staticmethod
    @pytest.mark.parametrize("include_target_data", ["top", "TOP"])
    def test_top(
        high_quality_image: io.BytesIO,
        vuforia_database: VuforiaDatabase,
        include_target_data: str,
        vws_client: VWS,
    ) -> None:
        """
        When ``include_target_data`` is set to "top" (case insensitive), only
        the first result includes target data.
        """
        _add_and_wait_for_targets(
            image=high_quality_image,
            vws_client=vws_client,
            num_targets=2,
        )
        image_content = high_quality_image.getvalue()
        body = {
            "image": ("image.jpeg", image_content, "image/jpeg"),
            "include_target_data": (None, include_target_data, "text/plain"),
            "max_num_results": (None, 2, "text/plain"),
        }

        response = _query(vuforia_database=vuforia_database, body=body)

        assert_query_success(response=response)
        response_json = json.loads(s=response.text)
        result_1, result_2 = response_json["results"]
        assert "target_data" in result_1
        assert "target_data" not in result_2

    @staticmethod
    @pytest.mark.parametrize("include_target_data", ["none", "NONE"])
    def test_none(
        high_quality_image: io.BytesIO,
        vuforia_database: VuforiaDatabase,
        include_target_data: str,
        vws_client: VWS,
    ) -> None:
        """
        When ``include_target_data`` is set to "none" (case insensitive), no
        results include target data.
        """
        _add_and_wait_for_targets(
            image=high_quality_image,
            vws_client=vws_client,
            num_targets=2,
        )
        image_content = high_quality_image.getvalue()
        body = {
            "image": ("image.jpeg", image_content, "image/jpeg"),
            "include_target_data": (None, include_target_data, "text/plain"),
            "max_num_results": (None, 2, "text/plain"),
        }

        response = _query(vuforia_database=vuforia_database, body=body)

        assert_query_success(response=response)
        response_json = json.loads(s=response.text)
        result_1, result_2 = response_json["results"]
        assert "target_data" not in result_1
        assert "target_data" not in result_2

    @staticmethod
    @pytest.mark.parametrize("include_target_data", ["all", "ALL"])
    def test_all(
        high_quality_image: io.BytesIO,
        vuforia_database: VuforiaDatabase,
        include_target_data: str,
        vws_client: VWS,
    ) -> None:
        """
        When ``include_target_data`` is set to "all" (case insensitive), all
        results include target data.
        """
        _add_and_wait_for_targets(
            image=high_quality_image,
            vws_client=vws_client,
            num_targets=2,
        )
        image_content = high_quality_image.getvalue()
        body = {
            "image": ("image.jpeg", image_content, "image/jpeg"),
            "include_target_data": (None, include_target_data, "text/plain"),
            "max_num_results": (None, 2, "text/plain"),
        }

        response = _query(vuforia_database=vuforia_database, body=body)

        assert_query_success(response=response)
        response_json = json.loads(s=response.text)
        result_1, result_2 = response_json["results"]
        assert "target_data" in result_1
        assert "target_data" in result_2

    @staticmethod
    @pytest.mark.parametrize("include_target_data", ["a", True, 0])
    def test_invalid_value(
        high_quality_image: io.BytesIO,
        vuforia_database: VuforiaDatabase,
        include_target_data: str | bool | int,
    ) -> None:
        """
        A ``BAD_REQUEST`` error is given when a string that is not one of
        'none', 'top' or 'all' (case insensitive).
        """
        image_content = high_quality_image.getvalue()
        body = {
            "image": ("image.jpeg", image_content, "image/jpeg"),
            "include_target_data": (None, include_target_data, "text/plain"),
        }
        response = _query(vuforia_database=vuforia_database, body=body)

        expected_text = (
            f"Invalid value '{include_target_data}' in form data "
            "part 'include_target_data'. "
            "Expecting one of the (unquoted) string values 'all', 'none' or "
            "'top'."
        )
        assert response.text == expected_text
        assert_vwq_failure(
            response=response,
            status_code=HTTPStatus.BAD_REQUEST,
            content_type="application/json",
            cache_control=None,
            www_authenticate=None,
            connection="keep-alive",
        )


@pytest.mark.usefixtures("verify_mock_vuforia")
class TestAcceptHeader:
    """
    Tests for the ``Accept`` header.
    """

    @staticmethod
    @pytest.mark.parametrize(
        "extra_headers",
        [
            {
                "Accept": "application/json",
            },
            {},
        ],
    )
    def test_valid(
        high_quality_image: io.BytesIO,
        vuforia_database: VuforiaDatabase,
        extra_headers: dict[str, str],
    ) -> None:
        """
        An ``Accept`` header can be given iff its value is "application/json".
        """
        image_content = high_quality_image.getvalue()
        date = rfc_1123_date()
        request_path = "/v1/query"
        body = {"image": ("image.jpeg", image_content, "image/jpeg")}
        content, content_type_header = encode_multipart_formdata(fields=body)
        method = HTTPMethod.POST

        access_key = vuforia_database.client_access_key
        secret_key = vuforia_database.client_secret_key
        authorization_string = authorization_header(
            access_key=access_key,
            secret_key=secret_key,
            method=method,
            content=content,
            # Note that this is not the actual Content-Type header value sent.
            content_type="multipart/form-data",
            date=date,
            request_path=request_path,
        )
        headers = {
            "Authorization": authorization_string,
            "Date": date,
            "Content-Type": content_type_header,
        } | extra_headers

        requests_response = requests.request(
            method=method,
            url=urljoin(base=VWQ_HOST, url=request_path),
            headers=headers,
            data=content,
            timeout=30,
        )

        response = Response(
            text=requests_response.text,
            url=requests_response.url,
            status_code=requests_response.status_code,
            headers=dict(requests_response.headers),
            request_body=requests_response.request.body,
        )

        handle_server_errors(response=response)
        assert_query_success(response=response)
        response_json = json.loads(s=response.text)
<<<<<<< HEAD
=======
        assert isinstance(response_json, dict)
>>>>>>> 1a1248aa
        assert response_json["results"] == []

    @staticmethod
    def test_invalid(
        high_quality_image: io.BytesIO,
        vuforia_database: VuforiaDatabase,
    ) -> None:
        """
        A NOT_ACCEPTABLE response is returned if an ``Accept`` header is given
        with a value which is not "application/json".
        """
        image_content = high_quality_image.getvalue()
        date = rfc_1123_date()
        request_path = "/v1/query"
        body = {"image": ("image.jpeg", image_content, "image/jpeg")}
        content, content_type_header = encode_multipart_formdata(fields=body)
        method = HTTPMethod.POST

        access_key = vuforia_database.client_access_key
        secret_key = vuforia_database.client_secret_key
        authorization_string = authorization_header(
            access_key=access_key,
            secret_key=secret_key,
            method=method,
            content=content,
            # Note that this is not the actual Content-Type header value sent.
            content_type="multipart/form-data",
            date=date,
            request_path=request_path,
        )

        headers = {
            "Authorization": authorization_string,
            "Date": date,
            "Content-Type": content_type_header,
            "Accept": "text/html",
        }

        requests_response = requests.request(
            method=method,
            url=urljoin(base=VWQ_HOST, url=request_path),
            headers=headers,
            data=content,
            timeout=30,
        )

        response = Response(
            text=requests_response.text,
            url=requests_response.url,
            status_code=requests_response.status_code,
            headers=dict(requests_response.headers),
            request_body=requests_response.request.body,
        )

        handle_server_errors(response=response)

        assert_vwq_failure(
            response=response,
            status_code=HTTPStatus.NOT_ACCEPTABLE,
            content_type=None,
            cache_control=None,
            www_authenticate=None,
            connection="keep-alive",
        )


@pytest.mark.usefixtures("verify_mock_vuforia")
class TestActiveFlag:
    """
    Tests for active versus inactive targets.
    """

    @staticmethod
    def test_inactive(
        high_quality_image: io.BytesIO,
        vws_client: VWS,
        cloud_reco_client: CloudRecoService,
    ) -> None:
        """
        Images which are not active are not matched.
        """
        target_id = vws_client.add_target(
            name=uuid.uuid4().hex,
            width=1,
            image=high_quality_image,
            active_flag=False,
            application_metadata=None,
        )

        vws_client.wait_for_target_processed(target_id=target_id)
        results = cloud_reco_client.query(image=high_quality_image)
        assert results == []


@pytest.mark.usefixtures("verify_mock_vuforia")
class TestBadImage:
    """
    Tests for bad images.
    """

    @staticmethod
    def test_corrupted(
        corrupted_image_file: io.BytesIO,
        cloud_reco_client: CloudRecoService,
    ) -> None:
        """
        No error is returned when a corrupted image is given.
        """
        results = cloud_reco_client.query(image=corrupted_image_file)
        assert results == []

    @staticmethod
    def test_not_image(cloud_reco_client: CloudRecoService) -> None:
        """
        An ``UNPROCESSABLE_ENTITY`` response is returned when a non-image is
        given.
        """
        not_image_data = b"not_image_data"

        with pytest.raises(expected_exception=BadImageError) as exc_info:
            cloud_reco_client.query(
                image=io.BytesIO(initial_bytes=not_image_data)
            )

        response = exc_info.value.response

        assert_vwq_failure(
            response=response,
            status_code=HTTPStatus.UNPROCESSABLE_ENTITY,
            content_type="application/json",
            cache_control=None,
            www_authenticate=None,
            connection="keep-alive",
        )
        response_json = json.loads(s=response.text)
        assert isinstance(response_json, dict)
        assert response_json.keys() == {"transaction_id", "result_code"}
        assert_valid_transaction_id(response=response)
        # The separators are inconsistent and we test this.
        expected_text = (
            '{"transaction_id": '
            f'"{response_json["transaction_id"]}",'
            f'"result_code":"BadImage"'
            "}"
        )
        assert response.text == expected_text


@pytest.mark.usefixtures("verify_mock_vuforia")
class TestMaximumImageFileSize:
    """
    Tests for maximum image file sizes.
    """

    @staticmethod
    @pytest.mark.skipif(
        sys.version_info > (3, 9),
        reason=(
            "There is a bug in urllib3: "
            "https://github.com/urllib3/urllib3/issues/2733"
        ),
    )
    def test_png(
        cloud_reco_client: CloudRecoService,
    ) -> None:  # pragma: no cover
        """
        According to
        https://developer.vuforia.com/library/web-api/vuforia-query-web-api.
        the maximum file size is "2MiB for PNG".

        Above this limit, a ``REQUEST_ENTITY_TOO_LARGE`` response is returned.
        We do not test exactly at this limit, but that may be beneficial in the
        future.
        """
        max_bytes = 2 * 1024 * 1024
        width = height = 835
        png_not_too_large = make_image_file(
            file_format="PNG",
            color_space="RGB",
            width=width,
            height=height,
        )

        image_content = png_not_too_large.getvalue()

        image_content_size = len(image_content)
        # We check that the image we created is just slightly smaller than the
        # maximum file size.
        #
        # This is just because of the implementation details of
        # ``make_image_file``.
        assert image_content_size < max_bytes
        assert (image_content_size * 1.05) > max_bytes

        results = cloud_reco_client.query(image=png_not_too_large)
        assert results == []

        width += 1
        height += 1
        png_too_large = make_image_file(
            file_format="PNG",
            color_space="RGB",
            width=width,
            height=height,
        )

        image_content = png_too_large.getvalue()
        image_content_size = len(image_content)
        # We check that the image we created is just slightly larger than the
        # maximum file size.
        #
        # This is just because of the implementation details of
        # ``make_image_file``.
        assert image_content_size > max_bytes
        assert (image_content_size * 0.95) < max_bytes

        with pytest.raises(
            expected_exception=RequestEntityTooLargeError
        ) as exc_info:
            cloud_reco_client.query(image=png_too_large)

        response = exc_info.value.response

        assert_vwq_failure(
            response=response,
            status_code=HTTPStatus.REQUEST_ENTITY_TOO_LARGE,
            content_type="text/html",
            cache_control=None,
            www_authenticate=None,
            connection="Close",
        )
        assert response.text == _NGINX_REQUEST_ENTITY_TOO_LARGE_ERROR

    @staticmethod
    @pytest.mark.skipif(
        sys.version_info > (3, 9),
        reason=(
            "There is a bug in urllib3: "
            "https://github.com/urllib3/urllib3/issues/2733"
        ),
    )
    def test_jpeg(
        cloud_reco_client: CloudRecoService,
    ) -> None:  # pragma: no cover
        """
        According to
        https://developer.vuforia.com/library/web-api/vuforia-query-web-api.
        the maximum file size is "512 KiB for JPEG".
        However, this test shows that the maximum size for JPEG is 2 MiB.

        Above this limit, a ``REQUEST_ENTITY_TOO_LARGE`` response is returned.
        We do not test exactly at this limit, but that may be beneficial in the
        future.
        """
        max_bytes = 2 * 1024 * 1024
        width = height = 1865
        jpeg_not_too_large = make_image_file(
            file_format="JPEG",
            color_space="RGB",
            width=width,
            height=height,
        )

        image_content = jpeg_not_too_large.getvalue()

        image_content_size = len(image_content)
        # We check that the image we created is just slightly smaller than the
        # maximum file size.
        #
        # This is just because of the implementation details of
        # ``make_image_file``.
        assert image_content_size < max_bytes
        assert (image_content_size * 1.05) > max_bytes

        results = cloud_reco_client.query(image=jpeg_not_too_large)
        assert results == []

        width = height = 1866
        jpeg_too_large = make_image_file(
            file_format="JPEG",
            color_space="RGB",
            width=width,
            height=height,
        )

        image_content = jpeg_too_large.getvalue()
        image_content_size = len(image_content)
        # We check that the image we created is just slightly larger than the
        # maximum file size.
        #
        # This is just because of the implementation details of
        # ``make_image_file``.
        assert image_content_size > max_bytes
        assert (image_content_size * 0.95) < max_bytes

        with pytest.raises(
            expected_exception=RequestEntityTooLargeError
        ) as exc_info:
            cloud_reco_client.query(image=jpeg_too_large)

        response = exc_info.value.response

        assert_vwq_failure(
            response=response,
            status_code=HTTPStatus.REQUEST_ENTITY_TOO_LARGE,
            content_type="text/html",
            cache_control=None,
            www_authenticate=None,
            connection="Close",
        )

        assert response.text == _NGINX_REQUEST_ENTITY_TOO_LARGE_ERROR


@pytest.mark.usefixtures("verify_mock_vuforia")
class TestMaximumImageDimensions:
    """
    Tests for maximum image dimensions.
    """

    @staticmethod
    def test_max_height(
        cloud_reco_client: CloudRecoService,
    ) -> None:
        """
        An error is returned when an image with a height greater than 30000 is
        given.
        """
        width = 1
        max_height = 30000
        png_not_too_tall = make_image_file(
            file_format="PNG",
            color_space="RGB",
            width=width,
            height=max_height,
        )

        results = cloud_reco_client.query(image=png_not_too_tall)
        assert results == []

        png_too_tall = make_image_file(
            file_format="PNG",
            color_space="RGB",
            width=width,
            height=max_height + 1,
        )

        with pytest.raises(expected_exception=BadImageError) as exc_info:
            cloud_reco_client.query(image=png_too_tall)

        response = exc_info.value.response

        assert_vwq_failure(
            response=response,
            status_code=HTTPStatus.UNPROCESSABLE_ENTITY,
            content_type="application/json",
            cache_control=None,
            www_authenticate=None,
            connection="keep-alive",
        )

        response_json = json.loads(s=response.text)
        assert isinstance(response_json, dict)

        assert response_json.keys() == {"transaction_id", "result_code"}
        assert_valid_transaction_id(response=response)
        # The separators are inconsistent and we test this.
        expected_text = (
            '{"transaction_id": '
            f'"{response_json["transaction_id"]}",'
            f'"result_code":"BadImage"'
            "}"
        )
        assert response.text == expected_text

    @staticmethod
    def test_max_width(cloud_reco_client: CloudRecoService) -> None:
        """
        An error is returned when an image with a width greater than 30000 is
        given.
        """
        height = 1
        max_width = 30000
        png_not_too_wide = make_image_file(
            file_format="PNG",
            color_space="RGB",
            width=max_width,
            height=height,
        )

        result = cloud_reco_client.query(image=png_not_too_wide)
        assert result == []

        png_too_wide = make_image_file(
            file_format="PNG",
            color_space="RGB",
            width=max_width + 1,
            height=height,
        )

        with pytest.raises(expected_exception=BadImageError) as exc_info:
            result = cloud_reco_client.query(image=png_too_wide)

        response = exc_info.value.response

        assert_vwq_failure(
            response=response,
            status_code=HTTPStatus.UNPROCESSABLE_ENTITY,
            content_type="application/json",
            cache_control=None,
            www_authenticate=None,
            connection="keep-alive",
        )

        response_json = json.loads(s=response.text)
        assert isinstance(response_json, dict)
        assert response_json.keys() == {"transaction_id", "result_code"}
        assert_valid_transaction_id(response=response)
        # The separators are inconsistent and we test this.
        expected_text = (
            '{"transaction_id": '
            f'"{response_json["transaction_id"]}",'
            f'"result_code":"BadImage"'
            "}"
        )
        assert response.text == expected_text

    @staticmethod
    def test_max_pixels(cloud_reco_client: CloudRecoService) -> None:
        """
        No error is returned for an 835 x 835 image.
        """
        # If we make this 836 then we hit REQUEST_ENTITY_TOO_LARGE errors.
        max_height = max_width = 835
        png_not_too_wide = make_image_file(
            file_format="PNG",
            color_space="RGB",
            width=max_width,
            height=max_height,
        )

        result = cloud_reco_client.query(image=png_not_too_wide)
        assert result == []


@pytest.mark.usefixtures("verify_mock_vuforia")
class TestImageFormats:
    """
    Tests for various image formats.
    """

    @staticmethod
    @pytest.mark.parametrize("file_format", ["png", "jpeg"])
    def test_supported(
        high_quality_image: io.BytesIO,
        file_format: str,
        cloud_reco_client: CloudRecoService,
    ) -> None:
        """
        PNG and JPEG formats are supported.
        """
        image_buffer = io.BytesIO()
        pil_image = Image.open(fp=high_quality_image)
        pil_image.save(fp=image_buffer, format=file_format)
        image_content = image_buffer.getvalue()
        results = cloud_reco_client.query(
            image=io.BytesIO(initial_bytes=image_content)
        )
        assert results == []

    @staticmethod
    def test_unsupported(
        high_quality_image: io.BytesIO,
        cloud_reco_client: CloudRecoService,
    ) -> None:
        """
        File formats which are not PNG or JPEG are not supported.
        """
        file_format = "tiff"
        image_buffer = io.BytesIO()
        pil_image = Image.open(fp=high_quality_image)
        pil_image.save(fp=image_buffer, format=file_format)
        image_content = image_buffer.getvalue()

        with pytest.raises(expected_exception=BadImageError) as exc_info:
            cloud_reco_client.query(
                image=io.BytesIO(initial_bytes=image_content)
            )

        response = exc_info.value.response

        assert_vwq_failure(
            response=response,
            status_code=HTTPStatus.UNPROCESSABLE_ENTITY,
            content_type="application/json",
            cache_control=None,
            www_authenticate=None,
            connection="keep-alive",
        )
        response_json = json.loads(s=response.text)
        assert isinstance(response_json, dict)
        assert response_json.keys() == {"transaction_id", "result_code"}
        assert_valid_transaction_id(response=response)
        # The separators are inconsistent and we test this.
        expected_text = (
            '{"transaction_id": '
            f'"{response_json["transaction_id"]}",'
            f'"result_code":"BadImage"'
            "}"
        )
        assert response.text == expected_text


@pytest.mark.usefixtures("verify_mock_vuforia")
class TestProcessing:
    """
    Tests for targets in the processing state.
    """

    @staticmethod
    @pytest.mark.parametrize("active_flag", [True, False])
    def test_processing(
        high_quality_image: io.BytesIO,
        vws_client: VWS,
        cloud_reco_client: CloudRecoService,
        *,
        active_flag: bool,
    ) -> None:
        """
        When a target with a matching image is in the processing state it is
        not matched.
        """
        target_id = vws_client.add_target(
            name=uuid.uuid4().hex,
            width=1,
            image=high_quality_image,
            active_flag=active_flag,
            application_metadata=None,
        )
        matching_targets = cloud_reco_client.query(image=high_quality_image)
        # We assert that after making a query, the target is in the processing
        # state.
        #
        # There is a race condition here.
        #
        # This is really a check that the test is valid.
        #
        # If the target is no longer in the processing state here, it may be
        # that the test was valid, but the target went into the processed
        # state.
        #
        # If the target is no longer in the processing state here, that is a
        # flaky test that is the test's fault and this must be rethought.
        target_details = vws_client.get_target_record(target_id=target_id)
        assert target_details.status == TargetStatuses.PROCESSING

        assert matching_targets == []


@pytest.mark.usefixtures("verify_mock_vuforia")
class TestUpdate:
    """
    Tests for updated targets.
    """

    @staticmethod
    def test_updated_target(
        high_quality_image: io.BytesIO,
        different_high_quality_image: io.BytesIO,
        vws_client: VWS,
        cloud_reco_client: CloudRecoService,
    ) -> None:
        """
        After a target is updated, only the new image can be matched.
        The match result includes the updated name, timestamp and application
        metadata.
        """
        metadata = b"example_metadata"
        metadata_encoded = base64.b64encode(s=metadata).decode("ascii")
        name = "example_name"
        target_id = vws_client.add_target(
            name=name,
            width=1,
            image=high_quality_image,
            active_flag=True,
            application_metadata=metadata_encoded,
        )

        calendar.timegm(time.gmtime())

        vws_client.wait_for_target_processed(target_id=target_id)

        new_name = name + "2"
        new_metadata = metadata + b"2"
        new_metadata_encoded = base64.b64encode(s=new_metadata).decode("ascii")

        results = cloud_reco_client.query(image=high_quality_image)
        (result,) = results
        assert result.target_data is not None
        original_target_timestamp = result.target_data.target_timestamp

        vws_client.update_target(
            target_id=target_id,
            name=new_name,
            image=different_high_quality_image,
            application_metadata=new_metadata_encoded,
        )

        approximate_target_updated = calendar.timegm(time.gmtime())

        vws_client.wait_for_target_processed(target_id=target_id)

        results = cloud_reco_client.query(image=different_high_quality_image)

        (result,) = results
        assert result.target_data is not None
        assert result.target_data.application_metadata == new_metadata_encoded
        assert result.target_data.name == new_name
        target_timestamp = result.target_data.target_timestamp
        # In the future we might want to test that
        # target_timestamp > original_target_timestamp
        # However, this requires us to set the mock processing time at > 1
        # second.
        assert target_timestamp >= original_target_timestamp
        time_difference = abs(
            approximate_target_updated - target_timestamp.timestamp(),
        )
        max_time_difference = 5
        assert time_difference < max_time_difference

        results = cloud_reco_client.query(image=high_quality_image)
        assert results == []


@pytest.mark.usefixtures("verify_mock_vuforia")
class TestDeleted:
    """
    Tests for matching deleted targets.
    """

    @staticmethod
    def test_deleted_active(
        high_quality_image: io.BytesIO,
        vws_client: VWS,
        cloud_reco_client: CloudRecoService,
    ) -> None:
        """
        Deleted targets are not matched.
        """
        target_id = vws_client.add_target(
            name=uuid.uuid4().hex,
            width=1,
            image=high_quality_image,
            active_flag=True,
            application_metadata=None,
        )
        vws_client.wait_for_target_processed(target_id=target_id)
        vws_client.delete_target(target_id=target_id)

        # There is a race condition here.
        # In the real Vuforia, it takes some time for the target deletion
        # to be reflected in the query endpoint.
        #
        # This difference is documented in ``differences-to-vws.rst``.
        #
        # We retry to allow for this difference.
        for attempt in Retrying(
            wait=wait_fixed(0.1),
            stop=stop_after_delay(max_delay=3),
            retry=retry_if_exception_type(
                exception_types=(AssertionError,),
            ),
            reraise=True,
        ):
            with attempt:
                results = cloud_reco_client.query(image=high_quality_image)
                assert results == []

    @staticmethod
    def test_deleted_inactive(
        high_quality_image: io.BytesIO,
        vws_client: VWS,
        cloud_reco_client: CloudRecoService,
    ) -> None:
        """
        No error is returned when querying for an image of recently deleted,
        inactive target.
        """
        target_id = vws_client.add_target(
            name=uuid.uuid4().hex,
            width=1,
            image=high_quality_image,
            active_flag=False,
            application_metadata=None,
        )
        vws_client.wait_for_target_processed(target_id=target_id)
        vws_client.delete_target(target_id=target_id)
        results = cloud_reco_client.query(image=high_quality_image)
        assert results == []


@pytest.mark.usefixtures("verify_mock_vuforia")
class TestTargetStatusFailed:
    """
    Tests for targets with the status "failed".
    """

    @staticmethod
    def test_status_failed(
        image_file_failed_state: io.BytesIO,
        vws_client: VWS,
        cloud_reco_client: CloudRecoService,
    ) -> None:
        """
        Targets with the status "failed" are not found in query results.
        """
        target_id = vws_client.add_target(
            name=uuid.uuid4().hex,
            width=1,
            image=image_file_failed_state,
            active_flag=True,
            application_metadata=None,
        )
        vws_client.wait_for_target_processed(target_id=target_id)

        results = cloud_reco_client.query(image=image_file_failed_state)
        assert results == []


@pytest.mark.usefixtures("verify_mock_vuforia")
class TestDateFormats:
    """
    Tests for various date formats.

    The date format for the VWS API as per
    https://library.vuforia.com/articles/Training/Using-the-VWS-API.html must
    be in the rfc1123-date format.

    However, for the query endpoint, the documentation does not mention the
    format. It says:

    > The data format must exactly match the Date that is sent in the `Date`
    > header.
    """

    @staticmethod
    @pytest.mark.parametrize(
        "datetime_format",
        [
            "%a, %b %d %H:%M:%S %Y",
            "%a %b %d %H:%M:%S %Y",
            "%a, %d %b %Y %H:%M:%S",
            "%a %d %b %Y %H:%M:%S",
        ],
    )
    @pytest.mark.parametrize("include_tz", [True, False])
    def test_date_formats(
        high_quality_image: io.BytesIO,
        vuforia_database: VuforiaDatabase,
        datetime_format: str,
        *,
        include_tz: bool,
    ) -> None:
        """
        Test various date formats which are known to be accepted.

        We expect that more formats than this will be accepted.
        These are the accepted ones we know of at the time of writing.
        """
        image_content = high_quality_image.getvalue()
        body = {"image": ("image.jpeg", image_content, "image/jpeg")}

        if include_tz:
            datetime_format += " GMT"

        gmt = ZoneInfo(key="GMT")
        now = datetime.datetime.now(tz=gmt)
        date = now.strftime(datetime_format)
        request_path = "/v1/query"
        content, content_type_header = encode_multipart_formdata(fields=body)
        method = HTTPMethod.POST

        access_key = vuforia_database.client_access_key
        secret_key = vuforia_database.client_secret_key
        authorization_string = authorization_header(
            access_key=access_key,
            secret_key=secret_key,
            method=method,
            content=content,
            content_type="multipart/form-data",
            date=date,
            request_path=request_path,
        )

        headers = {
            "Authorization": authorization_string,
            "Date": date,
            "Content-Type": content_type_header,
        }

        requests_response = requests.request(
            method=method,
            url=urljoin(base=VWQ_HOST, url=request_path),
            headers=headers,
            data=content,
            timeout=30,
        )

        response = Response(
            text=requests_response.text,
            url=requests_response.url,
            status_code=requests_response.status_code,
            headers=dict(requests_response.headers),
            request_body=requests_response.request.body,
        )

        handle_server_errors(response=response)
        assert_query_success(response=response)
        response_json = json.loads(s=response.text)
<<<<<<< HEAD
=======
        assert isinstance(response_json, dict)
>>>>>>> 1a1248aa
        assert response_json["results"] == []


@pytest.mark.usefixtures("verify_mock_vuforia")
class TestInactiveProject:
    """
    Tests for inactive projects.
    """

    @staticmethod
    def test_inactive_project(
        high_quality_image: io.BytesIO,
        inactive_cloud_reco_client: CloudRecoService,
    ) -> None:
        """
        If the project is inactive, a FORBIDDEN response is returned.
        """
        with pytest.raises(
            expected_exception=InactiveProjectError
        ) as exc_info:
            inactive_cloud_reco_client.query(image=high_quality_image)

        response = exc_info.value.response

        assert_vwq_failure(
            response=response,
            status_code=HTTPStatus.FORBIDDEN,
            content_type="application/json",
            cache_control=None,
            www_authenticate=None,
            connection="keep-alive",
        )

        response_json = json.loads(s=response.text)
        assert isinstance(response_json, dict)

        assert response_json.keys() == {"transaction_id", "result_code"}
        assert_valid_transaction_id(response=response)
        # The separators are inconsistent and we test this.
        expected_text = (
            '{"transaction_id": '
            f'"{response_json["transaction_id"]}",'
            f'"result_code":"InactiveProject"'
            "}"
        )
        assert response.text == expected_text<|MERGE_RESOLUTION|>--- conflicted
+++ resolved
@@ -525,10 +525,7 @@
         handle_server_errors(response=response)
         assert_query_success(response=response)
         response_json = json.loads(s=response.text)
-<<<<<<< HEAD
-=======
         assert isinstance(response_json, dict)
->>>>>>> 1a1248aa
         assert response_json["results"] == []
 
 
@@ -868,10 +865,7 @@
 
         assert_query_success(response=response)
         response_json = json.loads(s=response.text)
-<<<<<<< HEAD
-=======
         assert isinstance(response_json, dict)
->>>>>>> 1a1248aa
         assert response_json["results"] == []
 
     @staticmethod
@@ -1232,10 +1226,7 @@
         handle_server_errors(response=response)
         assert_query_success(response=response)
         response_json = json.loads(s=response.text)
-<<<<<<< HEAD
-=======
         assert isinstance(response_json, dict)
->>>>>>> 1a1248aa
         assert response_json["results"] == []
 
     @staticmethod
@@ -2055,10 +2046,7 @@
         handle_server_errors(response=response)
         assert_query_success(response=response)
         response_json = json.loads(s=response.text)
-<<<<<<< HEAD
-=======
         assert isinstance(response_json, dict)
->>>>>>> 1a1248aa
         assert response_json["results"] == []
 
 
