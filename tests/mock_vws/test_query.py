--- conflicted
+++ resolved
@@ -542,10 +542,9 @@
         assert time_difference < max_time_difference
 
     @staticmethod
-<<<<<<< HEAD
     def test_low_quality_image(
         image_file_success_state_low_rating: io.BytesIO,
-        vuforia_database: VuforiaDatabase,
+        cloud_reco_client: CloudRecoService,
         vws_client: VWS,
     ) -> None:
         """
@@ -553,7 +552,6 @@
         are returned.
         """
         image_file = image_file_success_state_low_rating
-        image_content = image_file.getvalue()
         metadata_encoded = base64.b64encode(b"example").decode("ascii")
         name = "example_name"
 
@@ -561,7 +559,14 @@
             name=name,
             width=1,
             image=image_file,
-=======
+            active_flag=True,
+            application_metadata=metadata_encoded,
+        )
+
+        vws_client.wait_for_target_processed(target_id=target_id)
+        matching_targets = cloud_reco_client.query(image=image_file)
+        assert matching_targets == []
+
     def test_match_similar(
         high_quality_image: io.BytesIO,
         different_high_quality_image: io.BytesIO,
@@ -580,23 +585,10 @@
             name=name_matching,
             width=1,
             image=high_quality_image,
->>>>>>> cb516290
             active_flag=True,
             application_metadata=metadata_encoded,
         )
 
-<<<<<<< HEAD
-        approximate_target_created = calendar.timegm(time.gmtime())
-
-        vws_client.wait_for_target_processed(target_id=target_id)
-
-        body = {"image": ("image.jpeg", image_content, "image/jpeg")}
-
-        response = query(vuforia_database=vuforia_database, body=body)
-
-        assert_query_success(response=response)
-        assert response.json()["results"] == []
-=======
         target_id_not_matching = vws_client.add_target(
             name=name_not_matching,
             width=1,
@@ -620,7 +612,6 @@
         )
 
         assert matching_target.target_id == target_id_matching
->>>>>>> cb516290
 
     @staticmethod
     def test_not_base64_encoded_processable(
