"""
Tests for the usage of the mock.
"""

import base64
import io
import socket
import time
from datetime import datetime, timedelta

import pytest
import requests
from requests.exceptions import MissingSchema
from requests_mock.exceptions import NoMockAddress

from mock_vws import MockVWS
from mock_vws._constants import TargetStatuses
from mock_vws.states import States
from tests.mock_vws.utils import (
    VuforiaDatabase,
    add_target_to_vws,
    delete_target,
    get_vws_target,
    query,
    rfc_1123_date,
    wait_for_target_processed,
)
from tests.mock_vws.utils.assertions import assert_query_success


def request_unmocked_address() -> None:
    """
    Make a request, using `requests` to an unmocked, free local address.

    Raises:
        requests.exceptions.ConnectionError: This is expected as there is
            nothing to connect to.
        requests_mock.exceptions.NoMockAddress: This request is being made in
            the context of a `requests_mock` mock which does not mock local
            addresses.
    """
    sock = socket.socket()
    sock.bind(('', 0))
    port = sock.getsockname()[1]
    sock.close()
    address = 'http://localhost:{free_port}'.format(free_port=port)
    requests.get(address)


def request_mocked_address() -> None:
    """
    Make a request, using `requests` to an address that is mocked by `MockVWS`.
    """
    requests.get(
        url='https://vws.vuforia.com/summary',
        headers={
            'Date': rfc_1123_date(),
            'Authorization': b'bad_auth_token',
        },
        data=b'',
    )


class TestRealHTTP:
    """
    Tests for making requests to mocked and unmocked addresses.
    """

    def test_default(self) -> None:
        """
        By default, the mock stops any requests made with `requests` to
        non-Vuforia addresses, but not to mocked Vuforia endpoints.
        """
        with MockVWS():
            with pytest.raises(NoMockAddress):
                request_unmocked_address()

            # No exception is raised when making a request to a mocked
            # endpoint.
            request_mocked_address()

        # The mocking stops when the context manager stops.
        with pytest.raises(requests.exceptions.ConnectionError):
            request_unmocked_address()

    def test_real_http(self) -> None:
        """
        When the `real_http` parameter given to the context manager is set to
        `True`, requests made to unmocked addresses are not stopped.
        """
        with MockVWS(real_http=True):
            with pytest.raises(requests.exceptions.ConnectionError):
                request_unmocked_address()


class TestProcessingTime:
    """
    Tests for the time taken to process targets in the mock.
    """

    def test_default(self, image_file_failed_state: io.BytesIO) -> None:
        """
        By default, targets in the mock take 0.5 seconds to be processed.
        """
        image_data = image_file_failed_state.read()
        image_data_encoded = base64.b64encode(image_data).decode('ascii')

        data = {
            'name': 'example',
            'width': 1,
            'image': image_data_encoded,
        }

        database = VuforiaDatabase()
        with MockVWS() as mock:
            mock.add_database(database=database)
            response = add_target_to_vws(
                vuforia_database=database,
                data=data,
            )

            target_id = response.json()['target_id']

            start_time = datetime.now()

            while True:
                response = get_vws_target(
                    vuforia_database=database,
                    target_id=target_id,
                )

                status = response.json()['status']
                if status != TargetStatuses.PROCESSING.value:
                    elapsed_time = datetime.now() - start_time
                    # There is a race condition in this test - if it starts to
                    # fail, maybe extend the acceptable range.
                    assert elapsed_time < timedelta(seconds=0.55)
                    assert elapsed_time > timedelta(seconds=0.49)
                    return

    def test_custom(self, image_file_failed_state: io.BytesIO) -> None:
        """
        It is possible to set a custom processing time.
        """
        image_data = image_file_failed_state.read()
        image_data_encoded = base64.b64encode(image_data).decode('ascii')

        data = {
            'name': 'example',
            'width': 1,
            'image': image_data_encoded,
        }

        database = VuforiaDatabase()
        with MockVWS(processing_time_seconds=0.1) as mock:
            mock.add_database(database=database)
            response = add_target_to_vws(
                vuforia_database=database,
                data=data,
            )

            target_id = response.json()['target_id']

            start_time = datetime.now()

            while True:
                response = get_vws_target(
                    vuforia_database=database,
                    target_id=target_id,
                )

                status = response.json()['status']
                if status != TargetStatuses.PROCESSING.value:
                    elapsed_time = datetime.now() - start_time
                    assert elapsed_time < timedelta(seconds=0.15)
                    assert elapsed_time > timedelta(seconds=0.09)
                    return


class TestDatabaseName:
    """
    Tests for the database name.
    """

    def test_default(self) -> None:
        """
        By default, the database has a random name.
        """
        database_details = VuforiaDatabase()
        other_database_details = VuforiaDatabase()
        assert (
            database_details.database_name !=
            other_database_details.database_name
        )

    def test_custom_name(self) -> None:
        """
        It is possible to set a custom database name.
        """
        database_details = VuforiaDatabase(database_name='foo')
        assert database_details.database_name == 'foo'


class TestCustomBaseURLs:
    """
    Tests for using custom base URLs.
    """

    def test_custom_base_vws_url(self) -> None:
        """
        It is possible to use a custom base VWS URL.
        """
        with MockVWS(
            base_vws_url='https://vuforia.vws.example.com',
            real_http=False,
        ):
            with pytest.raises(NoMockAddress):
                requests.get('https://vws.vuforia.com/summary')

            requests.get(url='https://vuforia.vws.example.com/summary')
            requests.post('https://cloudreco.vuforia.com/v1/query')

    def test_custom_base_vwq_url(self) -> None:
        """
        It is possible to use a custom base cloud recognition URL.
        """
        with MockVWS(
            base_vwq_url='https://vuforia.vwq.example.com',
            real_http=False,
        ):
            with pytest.raises(NoMockAddress):
                requests.post('https://cloudreco.vuforia.com/v1/query')

            requests.post(url='https://vuforia.vwq.example.com/v1/query')
            requests.get('https://vws.vuforia.com/summary')

    def test_no_scheme(self) -> None:
        """
        An error if raised if a URL is given with no scheme.
        """
        with pytest.raises(MissingSchema) as exc:
            MockVWS(base_vws_url='vuforia.vws.example.com')

        expected = (
            'Invalid URL "vuforia.vws.example.com": No scheme supplied. '
            'Perhaps you meant "https://vuforia.vws.example.com".'
        )
        assert str(exc.value) == expected
        with pytest.raises(MissingSchema) as exc:
            MockVWS(base_vwq_url='vuforia.vwq.example.com')
        expected = (
            'Invalid URL "vuforia.vwq.example.com": No scheme supplied. '
            'Perhaps you meant "https://vuforia.vwq.example.com".'
        )
        assert str(exc.value) == expected


def _add_and_delete_target(
    image: io.BytesIO,
    vuforia_database: VuforiaDatabase,
) -> None:
<<<<<<< HEAD
    image_content = high_quality_image.getvalue()
=======
    """
    Add and delete a target with the given image.
    """
    image_content = image.getvalue()
>>>>>>> e6cc7bc9
    image_data_encoded = base64.b64encode(image_content).decode('ascii')
    add_target_data = {
        'name': 'example_name',
        'width': 1,
        'image': image_data_encoded,
    }
    response = add_target_to_vws(
        vuforia_database=vuforia_database,
        data=add_target_data,
    )

    target_id = response.json()['target_id']

    wait_for_target_processed(
        target_id=target_id,
        vuforia_database=vuforia_database,
    )

    delete_target(
        vuforia_database=vuforia_database,
        target_id=target_id,
    )


def _wait_for_deletion_recognized(
<<<<<<< HEAD
    high_quality_image: io.BytesIO,
    vuforia_database: VuforiaDatabase,
) -> None:
    """
    XXX
    """
    image_content = high_quality_image.getvalue()
=======
    image: io.BytesIO,
    vuforia_database: VuforiaDatabase,
) -> None:
    """
    Wait until the query endpoint "recognizes" the deletion of all targets with
    an image matching the given image.

    That is, wait until querying the given image does not return a result with
    targets.
    """
    image_content = image.getvalue()
>>>>>>> e6cc7bc9
    body = {'image': ('image.jpeg', image_content, 'image/jpeg')}

    while True:
        response = query(
            vuforia_database=vuforia_database,
            body=body,
        )

        try:
            assert_query_success(response=response)
        except AssertionError:
            # The response text for a 500 response is not consistent.
            # Therefore we only test for consistent features.
            assert 'Error 500 Server Error' in response.text
            assert 'HTTP ERROR 500' in response.text
            assert 'Problem accessing /v1/query' in response.text
            return

<<<<<<< HEAD
        if not response.json()['results']:
            return

        time.sleep(0.05)

def _wait_for_deletion_processed(
    high_quality_image: io.BytesIO,
    vuforia_database: VuforiaDatabase,
) -> None:
    _wait_for_deletion_recognized(
        image=high_quality_image,
        vuforia_database=vuforia_database,
    )

    image_content = high_quality_image.getvalue()
=======
        assert not response.json()['results']
        return


def _wait_for_deletion_processed(
    image: io.BytesIO,
    vuforia_database: VuforiaDatabase,
) -> None:
    """
    Wait until the query endpoint "recognizes" the deletion of all targets with
    an image matching the given image.

    That is, wait until querying the given image returns a result with no
    targets.
    """
    _wait_for_deletion_recognized(
        image=image,
        vuforia_database=vuforia_database,
    )

    image_content = image.getvalue()
>>>>>>> e6cc7bc9
    body = {'image': ('image.jpeg', image_content, 'image/jpeg')}

    while True:
        response = query(
            vuforia_database=vuforia_database,
            body=body,
        )

        try:
            assert_query_success(response=response)
        except AssertionError:
            # The response text for a 500 response is not consistent.
            # Therefore we only test for consistent features.
            assert 'Error 500 Server Error' in response.text
            assert 'HTTP ERROR 500' in response.text
            assert 'Problem accessing /v1/query' in response.text
            time.sleep(0.05)
            continue

        return

<<<<<<< HEAD
class TestCustomQueryRecognizesDeletionSeconds:
    pass
=======
>>>>>>> e6cc7bc9

class TestCustomQueryProcessDeletionSeconds:
    """
    Tests for setting the amount of time after a target has been deleted
    until it is not processed by the query endpoint.
    """

    def _process_deletion_seconds(
        self,
        high_quality_image: io.BytesIO,
        vuforia_database: VuforiaDatabase,
    ) -> float:
        """
        The number of seconds it takes for the query endpoint to process a
        deletion.
        """
        _add_and_delete_target(
            image=high_quality_image,
            vuforia_database=vuforia_database,
        )

        _wait_for_deletion_recognized(
            image=high_quality_image,
            vuforia_database=vuforia_database,
        )

<<<<<<< HEAD
        time_after_deletion_recognized = datetime.datetime.now()
=======
        time_after_deletion_recognized = datetime.now()
>>>>>>> e6cc7bc9

        _wait_for_deletion_processed(
            image=high_quality_image,
            vuforia_database=vuforia_database,
        )

<<<<<<< HEAD
        time_difference = datetime.datetime.now() - time_after_delete
=======
        time_difference = datetime.now() - time_after_deletion_recognized
>>>>>>> e6cc7bc9
        return time_difference.total_seconds()

    def test_default(
        self,
        high_quality_image: io.BytesIO,
    ) -> None:
        """
        By default it takes three seconds for the Query API on the mock to
        process that a target has been deleted.

        The real Query API takes between seven and thirty seconds.
        See ``test_query`` for more information.
        """
        database = VuforiaDatabase()
        with MockVWS() as mock:
            mock.add_database(database=database)
            process_deletion_seconds = self._process_deletion_seconds(
                high_quality_image=high_quality_image,
                vuforia_database=database,
            )

        expected = 3
        assert abs(expected - process_deletion_seconds) < 0.2

    def test_custom(
        self,
        high_quality_image: io.BytesIO,
    ) -> None:
        """
        It is possible to use set a custom amount of time that it takes for the
        Query API on the mock to process that a target has been deleted.
        """
        # We choose a low time for a quick test.
        query_processes_deletion = 0.1
        database = VuforiaDatabase()
        with MockVWS(
            query_processes_deletion_seconds=query_processes_deletion,
        ) as mock:
            mock.add_database(database=database)
            process_deletion_seconds = self._process_deletion_seconds(
                high_quality_image=high_quality_image,
                vuforia_database=database,
            )

        expected = query_processes_deletion
        assert abs(expected - process_deletion_seconds) < 0.2


class TestStates:
    """
    Tests for different mock states.
    """

    def test_repr(self) -> None:
        """
        Test for the representation of a ``State``.
        """
        assert repr(States.WORKING) == '<States.WORKING>'


class TestAddDatabase:
    """
    Tests for adding databases to the mock.
    """

    def test_duplicate_keys(self) -> None:
        """
        It is not possible to have multiple databases with matching keys.
        """
        with MockVWS() as mock:
            mock.add_database(database=VuforiaDatabase(server_access_key='1'))
            with pytest.raises(ValueError) as exc:
                mock.add_database(
                    database=VuforiaDatabase(server_access_key='1'),
                )

        expected_message = (
            'All server access keys must be unique. '
            'There is already a database with the server access key "1".'
        )
        assert str(exc.value) == expected_message

        with MockVWS() as mock:
            mock.add_database(database=VuforiaDatabase(server_secret_key='1'))
            with pytest.raises(ValueError) as exc:
                mock.add_database(
                    database=VuforiaDatabase(server_secret_key='1'),
                )

        expected_message = (
            'All server secret keys must be unique. '
            'There is already a database with the server secret key "1".'
        )
        assert str(exc.value) == expected_message

        with MockVWS() as mock:
            mock.add_database(database=VuforiaDatabase(client_access_key='1'))
            with pytest.raises(ValueError) as exc:
                mock.add_database(
                    database=VuforiaDatabase(client_access_key='1'),
                )

        expected_message = (
            'All client access keys must be unique. '
            'There is already a database with the client access key "1".'
        )
        assert str(exc.value) == expected_message

        with MockVWS() as mock:
            mock.add_database(database=VuforiaDatabase(client_secret_key='1'))
            with pytest.raises(ValueError) as exc:
                mock.add_database(
                    database=VuforiaDatabase(client_secret_key='1'),
                )

        expected_message = (
            'All client secret keys must be unique. '
            'There is already a database with the client secret key "1".'
        )
        assert str(exc.value) == expected_message<|MERGE_RESOLUTION|>--- conflicted
+++ resolved
@@ -259,14 +259,10 @@
     image: io.BytesIO,
     vuforia_database: VuforiaDatabase,
 ) -> None:
-<<<<<<< HEAD
-    image_content = high_quality_image.getvalue()
-=======
     """
     Add and delete a target with the given image.
     """
     image_content = image.getvalue()
->>>>>>> e6cc7bc9
     image_data_encoded = base64.b64encode(image_content).decode('ascii')
     add_target_data = {
         'name': 'example_name',
@@ -292,15 +288,6 @@
 
 
 def _wait_for_deletion_recognized(
-<<<<<<< HEAD
-    high_quality_image: io.BytesIO,
-    vuforia_database: VuforiaDatabase,
-) -> None:
-    """
-    XXX
-    """
-    image_content = high_quality_image.getvalue()
-=======
     image: io.BytesIO,
     vuforia_database: VuforiaDatabase,
 ) -> None:
@@ -312,7 +299,6 @@
     targets.
     """
     image_content = image.getvalue()
->>>>>>> e6cc7bc9
     body = {'image': ('image.jpeg', image_content, 'image/jpeg')}
 
     while True:
@@ -331,23 +317,6 @@
             assert 'Problem accessing /v1/query' in response.text
             return
 
-<<<<<<< HEAD
-        if not response.json()['results']:
-            return
-
-        time.sleep(0.05)
-
-def _wait_for_deletion_processed(
-    high_quality_image: io.BytesIO,
-    vuforia_database: VuforiaDatabase,
-) -> None:
-    _wait_for_deletion_recognized(
-        image=high_quality_image,
-        vuforia_database=vuforia_database,
-    )
-
-    image_content = high_quality_image.getvalue()
-=======
         assert not response.json()['results']
         return
 
@@ -369,7 +338,6 @@
     )
 
     image_content = image.getvalue()
->>>>>>> e6cc7bc9
     body = {'image': ('image.jpeg', image_content, 'image/jpeg')}
 
     while True:
@@ -391,11 +359,10 @@
 
         return
 
-<<<<<<< HEAD
+
 class TestCustomQueryRecognizesDeletionSeconds:
     pass
-=======
->>>>>>> e6cc7bc9
+
 
 class TestCustomQueryProcessDeletionSeconds:
     """
@@ -422,22 +389,14 @@
             vuforia_database=vuforia_database,
         )
 
-<<<<<<< HEAD
-        time_after_deletion_recognized = datetime.datetime.now()
-=======
         time_after_deletion_recognized = datetime.now()
->>>>>>> e6cc7bc9
 
         _wait_for_deletion_processed(
             image=high_quality_image,
             vuforia_database=vuforia_database,
         )
 
-<<<<<<< HEAD
-        time_difference = datetime.datetime.now() - time_after_delete
-=======
         time_difference = datetime.now() - time_after_deletion_recognized
->>>>>>> e6cc7bc9
         return time_difference.total_seconds()
 
     def test_default(
