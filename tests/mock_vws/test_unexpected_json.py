"""
Tests for giving JSON data to endpoints which do not expect it.
"""

import json
from urllib.parse import urlparse

import pytest
import requests
from requests import codes

from mock_vws._constants import ResultCodes
from tests.mock_vws.utils import (
    TargetAPIEndpoint,
    assert_vwq_failure,
    assert_vws_failure,
    authorization_header,
    rfc_1123_date,
)


@pytest.mark.usefixtures('verify_mock_vuforia')
class TestUnexpectedJSON:
    """
    Tests for giving JSON to endpoints which do not expect it.
    """

    def test_does_not_take_data(
        self,
        any_endpoint: TargetAPIEndpoint,
    ) -> None:
        """
        Giving JSON to endpoints which do not take any JSON data returns error
        responses.
        """
        endpoint = any_endpoint
        if endpoint.prepared_request.headers.get(
            'Content-Type',
        ) == 'application/json':
            return
        content = bytes(json.dumps({'key': 'value'}), encoding='utf-8')
        content_type = 'application/json'
        date = rfc_1123_date()

        endpoint_headers = dict(endpoint.prepared_request.headers)

        authorization_string = authorization_header(
            access_key=endpoint.access_key,
            secret_key=endpoint.secret_key,
            method=str(endpoint.prepared_request.method),
            content=content,
            content_type=content_type,
            date=date,
            request_path=endpoint.prepared_request.path_url,
        )

        headers = {
            **endpoint_headers,
            'Authorization': authorization_string,
            'Date': date,
            'Content-Type': content_type,
        }

        endpoint.prepared_request.prepare_body(  # type: ignore
            data=content,
            files=None,
        )
        endpoint.prepared_request.prepare_headers(  # type: ignore
            headers=headers,
        )
        endpoint.prepared_request.prepare_content_length(  # type: ignore
            body=content,
        )
        session = requests.Session()
        response = session.send(  # type: ignore
            request=endpoint.prepared_request,
        )

        url = str(endpoint.prepared_request.url)
        netloc = urlparse(url).netloc
        if netloc == 'cloudreco.vuforia.com':
<<<<<<< HEAD
=======
            assert response.text == ''
>>>>>>> 1324a999
            assert_vwq_failure(
                response=response,
                status_code=codes.UNSUPPORTED_MEDIA_TYPE,
                content_type=None,
            )
            return

        # This is an undocumented difference between `/summary` and other
        # endpoints.
        if endpoint.prepared_request.path_url == '/summary':
            assert_vws_failure(
                response=response,
                status_code=codes.UNAUTHORIZED,
                result_code=ResultCodes.AUTHENTICATION_FAILURE,
            )
            return

        assert response.status_code == codes.BAD_REQUEST
        assert response.text == ''
        assert 'Content-Type' not in response.headers<|MERGE_RESOLUTION|>--- conflicted
+++ resolved
@@ -79,10 +79,7 @@
         url = str(endpoint.prepared_request.url)
         netloc = urlparse(url).netloc
         if netloc == 'cloudreco.vuforia.com':
-<<<<<<< HEAD
-=======
             assert response.text == ''
->>>>>>> 1324a999
             assert_vwq_failure(
                 response=response,
                 status_code=codes.UNSUPPORTED_MEDIA_TYPE,
