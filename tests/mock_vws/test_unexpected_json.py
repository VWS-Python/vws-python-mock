"""
Tests for giving JSON data to endpoints which do not expect it.
"""

import json
from urllib.parse import urlparse

import pytest
import requests
from requests import codes

from mock_vws._constants import ResultCodes
from tests.mock_vws.utils import (
    TargetAPIEndpoint,
    assert_vws_failure,
    authorization_header,
    rfc_1123_date,
)


@pytest.mark.usefixtures('verify_mock_vuforia')
class TestUnexpectedJSON:
    """
    Tests for giving JSON to endpoints which do not expect it.
    """

    def test_does_not_take_data(
        self,
        endpoint: TargetAPIEndpoint,
    ) -> None:
        """
        Giving JSON to endpoints which do not take any JSON data returns
        error responses.
        """
        if endpoint.prepared_request.headers.get(
            'Content-Type'
        ) == 'application/json':
            return
        content = bytes(json.dumps({'key': 'value'}), encoding='utf-8')
        content_type = 'application/json'
        date = rfc_1123_date()

        endpoint_headers = dict(endpoint.prepared_request.headers)

        netloc = urlparse(endpoint.prepared_request.url).netloc
        if netloc == 'cloudreco.vuforia.com':
            access_key = vuforia_database_keys.client_access_key
            secret_key = vuforia_database_keys.client_secret_key
        else:
            access_key = vuforia_database_keys.server_access_key
            secret_key = vuforia_database_keys.server_secret_key

        authorization_string = authorization_header(
<<<<<<< HEAD
            access_key=access_key,
            secret_key=secret_key,
=======
            access_key=endpoint.access_key,
            secret_key=endpoint.secret_key,
>>>>>>> 63dd39f0
            method=str(endpoint.prepared_request.method),
            content=content,
            content_type=content_type,
            date=date,
            request_path=endpoint.prepared_request.path_url,
        )

        headers = {
            **endpoint_headers,
            'Authorization': authorization_string,
            'Date': date,
            'Content-Type': content_type,
        }

        endpoint.prepared_request.prepare_body(  # type: ignore
            data=content,
            files=None,
        )
        endpoint.prepared_request.prepare_headers(  # type: ignore
            headers=headers,
        )
        endpoint.prepared_request.prepare_content_length(  # type: ignore
            body=content,
        )
        session = requests.Session()
        response = session.send(  # type: ignore
            request=endpoint.prepared_request,
        )

        # This is an undocumented difference between `/summary` and other
        # endpoints.
        if endpoint.prepared_request.path_url == '/summary':
            assert_vws_failure(
                response=response,
                status_code=codes.UNAUTHORIZED,
                result_code=ResultCodes.AUTHENTICATION_FAILURE,
            )
            return

        assert response.text == ''
        assert 'Content-Type' not in response.headers
        if netloc == 'cloudreco.vuforia.com':
            assert response.status_code == codes.UNSUPPORTED_MEDIA_TYPE
            # TODO response headers
        else:
            assert response.status_code == codes.BAD_REQUEST<|MERGE_RESOLUTION|>--- conflicted
+++ resolved
@@ -43,21 +43,10 @@
         endpoint_headers = dict(endpoint.prepared_request.headers)
 
         netloc = urlparse(endpoint.prepared_request.url).netloc
-        if netloc == 'cloudreco.vuforia.com':
-            access_key = vuforia_database_keys.client_access_key
-            secret_key = vuforia_database_keys.client_secret_key
-        else:
-            access_key = vuforia_database_keys.server_access_key
-            secret_key = vuforia_database_keys.server_secret_key
 
         authorization_string = authorization_header(
-<<<<<<< HEAD
-            access_key=access_key,
-            secret_key=secret_key,
-=======
             access_key=endpoint.access_key,
             secret_key=endpoint.secret_key,
->>>>>>> 63dd39f0
             method=str(endpoint.prepared_request.method),
             content=content,
             content_type=content_type,
