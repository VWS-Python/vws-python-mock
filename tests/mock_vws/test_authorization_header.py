"""
Tests for the `Authorization` header.
"""

from typing import Dict, Union
from urllib.parse import urlparse

import pytest
import requests
from requests import codes

from mock_vws._constants import ResultCodes
from tests.mock_vws.utils import (
    TargetAPIEndpoint,
<<<<<<< HEAD
    assert_valid_date_header,
=======
    assert_vwq_failure,
>>>>>>> 7cdcd4bb
    assert_vws_failure,
    assert_vwq_failure,
    rfc_1123_date,
)


@pytest.mark.usefixtures('verify_mock_vuforia')
class TestAuthorizationHeader:
    """
    Tests for what happens when the `Authorization` header is not as expected.
    """

    def test_missing(self, any_endpoint: TargetAPIEndpoint) -> None:
        """
        An `UNAUTHORIZED` response is returned when no `Authorization` header
        is given for the Target API, but .
        """
        endpoint = any_endpoint
        date = rfc_1123_date()
        endpoint_headers = dict(endpoint.prepared_request.headers)

        headers: Dict[str, Union[str, bytes]] = {
            **endpoint_headers,
            'Date': date,
        }

        headers.pop('Authorization', None)

        endpoint.prepared_request.prepare_headers(  # type: ignore
            headers=headers,
        )
        session = requests.Session()
        response = session.send(  # type: ignore
            request=endpoint.prepared_request,
        )

<<<<<<< HEAD
        netloc = urlparse(endpoint.prepared_request.url).netloc
=======
        url = str(endpoint.prepared_request.url)
        netloc = urlparse(url).netloc
>>>>>>> 7cdcd4bb
        if netloc == 'cloudreco.vuforia.com':
            assert_vwq_failure(
                response=response,
                status_code=codes.UNAUTHORIZED,
                content_type='text/plain; charset=ISO-8859-1',
            )
            assert response.text == 'Authorization header missing.'
            return

        assert_vws_failure(
            response=response,
            status_code=codes.UNAUTHORIZED,
            result_code=ResultCodes.AUTHENTICATION_FAILURE,
        )

    def test_incorrect(self, any_endpoint: TargetAPIEndpoint) -> None:
        """
        If an incorrect `Authorization` header is given, a `BAD_REQUEST`
        response is given.
        """
        endpoint = any_endpoint
        date = rfc_1123_date()

        headers: Dict[str, Union[str, bytes]] = {
            **endpoint.prepared_request.headers,
            'Authorization': 'gibberish',
            'Date': date,
        }

        endpoint.prepared_request.prepare_headers(  # type: ignore
            headers=headers,
        )
        session = requests.Session()
        response = session.send(  # type: ignore
            request=endpoint.prepared_request,
        )

<<<<<<< HEAD
        netloc = urlparse(endpoint.prepared_request.url).netloc
=======
        url = str(endpoint.prepared_request.url)
        netloc = urlparse(url).netloc
>>>>>>> 7cdcd4bb
        if netloc == 'cloudreco.vuforia.com':
            assert_vwq_failure(
                response=response,
                status_code=codes.UNAUTHORIZED,
                content_type='text/plain; charset=ISO-8859-1',
            )
            assert response.text == 'Malformed authorization header.'
            return

        assert_vws_failure(
            response=response,
            status_code=codes.BAD_REQUEST,
            result_code=ResultCodes.FAIL,
        )<|MERGE_RESOLUTION|>--- conflicted
+++ resolved
@@ -12,13 +12,8 @@
 from mock_vws._constants import ResultCodes
 from tests.mock_vws.utils import (
     TargetAPIEndpoint,
-<<<<<<< HEAD
-    assert_valid_date_header,
-=======
     assert_vwq_failure,
->>>>>>> 7cdcd4bb
     assert_vws_failure,
-    assert_vwq_failure,
     rfc_1123_date,
 )
 
@@ -53,12 +48,8 @@
             request=endpoint.prepared_request,
         )
 
-<<<<<<< HEAD
-        netloc = urlparse(endpoint.prepared_request.url).netloc
-=======
         url = str(endpoint.prepared_request.url)
         netloc = urlparse(url).netloc
->>>>>>> 7cdcd4bb
         if netloc == 'cloudreco.vuforia.com':
             assert_vwq_failure(
                 response=response,
@@ -96,12 +87,8 @@
             request=endpoint.prepared_request,
         )
 
-<<<<<<< HEAD
-        netloc = urlparse(endpoint.prepared_request.url).netloc
-=======
         url = str(endpoint.prepared_request.url)
         netloc = urlparse(url).netloc
->>>>>>> 7cdcd4bb
         if netloc == 'cloudreco.vuforia.com':
             assert_vwq_failure(
                 response=response,
