--- conflicted
+++ resolved
@@ -223,10 +223,9 @@
         assert abs(expected - time_taken) < 0.1
 
 
-<<<<<<< HEAD
-class TestDatabaseManagement:
-    """
-    TODO
+class TestAddDatabase:
+    """
+    Tests for adding databases to the mock.
     """
 
     def test_duplicate_keys(self) -> None:
@@ -236,21 +235,6 @@
         # Add one
         # Add another different
         # Add another conflict
-
-    def test_give_no_details(self) -> None:
-        # Random stuff
-        pass
-
-    def test_delete_database(self) -> None:
-        # Add one
-        # Delete
-        # Add another one same
-        pass
-=======
-class TestAddDatabase:
-    """
-    Tests for adding databases to the mock.
-    """
 
     def test_give_no_details(self, high_quality_image: io.BytesIO) -> None:
         """
@@ -305,5 +289,4 @@
         assert response.status_code == HTTPStatus.OK
 
         response = requests.delete(url=delete_url, json={})
-        assert response.status_code == HTTPStatus.NOT_FOUND
->>>>>>> 34ff3485
+        assert response.status_code == HTTPStatus.NOT_FOUND