--- conflicted
+++ resolved
@@ -626,10 +626,7 @@
 
     Args:
         response: The response returned by a request to VWQ.
-<<<<<<< HEAD
-=======
         content_type: The expected Content-Type header.
->>>>>>> 7cdcd4bb
         status_code: The expected status code of the response.
 
     Raises:
@@ -644,7 +641,6 @@
         'Server',
     }
 
-<<<<<<< HEAD
     if content_type is not None:
         response_header_keys.add('Content-Type')
         assert response.headers['Content-Type'] == content_type
@@ -652,13 +648,6 @@
     if status_code == codes.UNAUTHORIZED:
         response_header_keys.add('WWW-Authenticate')
         assert response.headers['WWW-Authenticate'] == 'VWS'
-=======
-    response_header_keys.add('Content-Type')
-    assert response.headers['Content-Type'] == content_type
-
-    response_header_keys.add('WWW-Authenticate')
-    assert response.headers['WWW-Authenticate'] == 'VWS'
->>>>>>> 7cdcd4bb
 
     assert response.headers.keys() == response_header_keys
     assert response.headers['Connection'] == 'keep-alive'
