"""
Tests for hitting the 'RequestQuotaReached' exception.
"""


def test_request_quota_reached() -> None:
<<<<<<< HEAD
    # See https://github.com/adamtheturtle/vws-python/issues/822 for writing
    # this test.
    pass
=======
    """
    See https://github.com/adamtheturtle/vws-python/issues/822 for writing
    this test.
    """
>>>>>>> be0bb552
<|MERGE_RESOLUTION|>--- conflicted
+++ resolved
@@ -4,13 +4,7 @@
 
 
 def test_request_quota_reached() -> None:
-<<<<<<< HEAD
-    # See https://github.com/adamtheturtle/vws-python/issues/822 for writing
-    # this test.
-    pass
-=======
     """
     See https://github.com/adamtheturtle/vws-python/issues/822 for writing
     this test.
-    """
->>>>>>> be0bb552
+    """