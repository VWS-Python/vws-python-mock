--- conflicted
+++ resolved
@@ -24,12 +24,8 @@
 pyroma==2.6  # Packaging best practices checker
 pytest-cov==2.8.1  # Measure code coverage
 pytest-envfiles==0.1.0  # Use files for environment variables for tests
-<<<<<<< HEAD
-pytest==5.3.3  # Test runners
+pytest==5.3.4  # Test runners
 requests-mock-flask==2020.1.20.2
-=======
-pytest==5.3.4  # Test runners
->>>>>>> fde4120c
 sphinx-autodoc-typehints==1.10.3
 sphinx_paramlinks==0.3.7
 sphinxcontrib-spelling==4.3.0
