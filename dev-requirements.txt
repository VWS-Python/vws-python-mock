--- conflicted
+++ resolved
@@ -23,13 +23,8 @@
 pyroma==2.6  # Packaging best practices checker
 pytest-cov==2.10.1  # Measure code coverage
 pytest-envfiles==0.1.0  # Use files for environment variables for tests
-<<<<<<< HEAD
-pytest==6.0.2  # Test runners
+pytest==6.1.0  # Test runners
 requests-mock-flask==2020.9.25.0
-=======
-pytest==6.1.0  # Test runners
-requests-mock-flask==2020.9.18.0
->>>>>>> f8f9a291
 sphinx-autodoc-typehints==1.11.0
 sphinx_paramlinks==0.4.2
 sphinxcontrib-spelling==5.4.0
