PyYAML==5.1.2
Sphinx==2.1.2
attrs==19.1.0  # Modern attrs is required for pytest
autoflake==1.3
check-manifest==0.39
codecov==2.0.15 # Upload coverage data
doc8==0.8.0
dodgy==0.1.9  # Look for uploaded secrets
dulwich==0.19.11
flake8-commas==2.0.0  # Require silicon valley commas
flake8-quotes==2.1.0  # Require single quotes
flake8==3.7.8  # Lint
freezegun==0.3.12  # Freeze time in tests
isort==4.3.21  # Lint imports
<<<<<<< HEAD
keyring==19.0.2
mypy==0.730 # Type checking
=======
keyring==19.2.0
mypy==0.720 # Type checking
>>>>>>> 84ea641d
pip_check_reqs==2.0.3
pydocstyle==4.0.1  # Lint docstrings
pyenchant==2.0.0  # Bindings for a spellchecking sytem
pygithub==1.43.8
pylint==2.4.1  # Lint
pyroma==2.5  # Packaging best practices checker
pytest-cov==2.7.1  # Measure code coverage
pytest-envfiles==0.1.0  # Use files for environment variables for tests
pytest==5.0.1  # Test runners
sphinx-autodoc-typehints==1.8.0
sphinxcontrib-spelling==4.3.0
sphinx_paramlinks==0.3.7
timeout-decorator==0.4.1  # Decorate functions to time out.
twine==1.13.0
vulture==1.1
yapf==0.28.0  # Automatic formatting for Python<|MERGE_RESOLUTION|>--- conflicted
+++ resolved
@@ -12,13 +12,8 @@
 flake8==3.7.8  # Lint
 freezegun==0.3.12  # Freeze time in tests
 isort==4.3.21  # Lint imports
-<<<<<<< HEAD
-keyring==19.0.2
+keyring==19.2.0
 mypy==0.730 # Type checking
-=======
-keyring==19.2.0
-mypy==0.720 # Type checking
->>>>>>> 84ea641d
 pip_check_reqs==2.0.3
 pydocstyle==4.0.1  # Lint docstrings
 pyenchant==2.0.0  # Bindings for a spellchecking sytem
