--- conflicted
+++ resolved
@@ -13,11 +13,7 @@
 flake8==3.8.4  # Lint
 freezegun==1.1.0  # Freeze time in tests
 isort==5.7.0  # Lint imports
-<<<<<<< HEAD
-keyring==21.8.0
-=======
 keyring==22.0.1
->>>>>>> 28e27679
 mypy==0.800 # Type checking
 pip_check_reqs==2.1.1
 pydocstyle==5.1.1  # Lint docstrings
