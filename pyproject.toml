--- conflicted
+++ resolved
@@ -333,13 +333,8 @@
     "pydocstyle==6.3",
     "pyenchant==3.2.2",
     "pylint==3.0.3",
-<<<<<<< HEAD
-    "pyproject-fmt==1.6.0",
+    "pyproject-fmt==1.7.0",
     "pyright==1.1.348",
-=======
-    "pyproject-fmt==1.7.0",
-    "pyright==1.1.347",
->>>>>>> ae345993
     "pyroma==4.2",
     "pytest==7.4.4",
     "pytest-cov==4.1",
