[tool.pylint]

    [tool.pylint.'MASTER']

    # Pickle collected data for later comparisons.
    persistent = true

    # Use multiple processes to speed up Pylint.
    jobs = 0

    # List of plugins (as comma separated values of python modules names) to load,
    # usually to register additional checkers.
    load-plugins = [
		'pylint.extensions.docparams',
		'pylint.extensions.no_self_use',
	]

    # Allow loading of arbitrary C extensions. Extensions are imported into the
    # active Python interpreter and may run arbitrary code.
    unsafe-load-any-extension = true

    [tool.pylint.'MESSAGES CONTROL']

    # Enable the message, report, category or checker with the given id(s). You can
    # either give multiple identifier separated by comma (,) or put this option
    # multiple time (only on the command line, not in the configuration file where
    # it should appear only once). See also the "--disable" option for examples.
    enable = [
        'spelling',
        'useless-suppression',
    ]

    # Disable the message, report, category or checker with the given id(s). You
    # can either give multiple identifiers separated by comma (,) or put this
    # option multiple times (only on the command line, not in the configuration
    # file where it should appear only once).You can also use "--disable=all" to
    # disable everything first and then reenable specific checks. For example, if
    # you want to run only the similarities checker, you can use "--disable=all
    # --enable=similarities". If you want to run only the classes checker, but have
    # no Warning level messages displayed, use"--disable=all --enable=classes
    # --disable=W"

    disable = [
        # Style issues that we can deal with ourselves
        'too-few-public-methods',
        'too-many-ancestors',
        'too-many-locals',
        'too-many-arguments',
        'too-many-instance-attributes',
        'too-many-return-statements',
        'too-many-lines',
        'too-many-statements',
        'locally-disabled',
        # Let flake8 handle long lines
        'line-too-long',
        # Let flake8 handle unused imports
        'unused-import',
        # Let isort deal with sorting
        'ungrouped-imports',
        # We don't need everything to be documented because of mypy
        'missing-type-doc',
        'missing-return-type-doc',
        # Too difficult to please
        'duplicate-code',
        # Let isort handle imports
        'wrong-import-order',
    ]

    [tool.pylint.'FORMAT']

    # Allow the body of an if to be on the same line as the test if there is no
    # else.
    single-line-if-stmt = false

    [tool.pylint.'SPELLING']

    # Spelling dictionary name. Available dictionaries: none. To make it working
    # install python-enchant package.
    spelling-dict = 'en_US'

    # A path to a file that contains private dictionary; one word per line.
    spelling-private-dict-file = 'spelling_private_dict.txt'

    # Tells whether to store unknown words to indicated private dictionary in
    # --spelling-private-dict-file option instead of raising a message.
    spelling-store-unknown-words = 'no'

[tool.black]

line-length = 79

[tool.coverage.run]

branch = true

[tool.pytest.ini_options]

xfail_strict = true
log_cli = true
addopts = ["--strict-markers"]
markers = ["requires_docker_build"]

[tool.check-manifest]

ignore = [
  "*.enc",
  "readthedocs.yaml",
  "CHANGELOG.rst",
  "CODE_OF_CONDUCT.rst",
  "CONTRIBUTING.rst",
  "LICENSE",
  "Makefile",
  "ci",
  "ci/**",
  "codecov.yaml",
  "doc8.ini",
  "docs",
  "docs/**",
  ".git_archival.txt",
  "spelling_private_dict.txt",
  "tests",
  "tests/**",
  "vuforia_secrets.env.example",
  "lint.mk",
  "src/mock_vws/_flask_server/dockerfiles/*/Dockerfile",
  "secrets.tar.gpg",
]

[tool.mypy]

strict = true
plugins = ["pydantic.mypy"]

[tool.pydantic-mypy]
init_forbid_extra = true
init_typed = true
warn_required_dynamic_aliases = true
warn_untyped_fields = true

[[tool.mypy.overrides]]

module = [
    "brisque",
    "cv2",
    "docker",
    "docker.errors",
    "docker.models.networks",
    "multipart",
    "sybil",
    "sybil.parsers.rest",
]

ignore_missing_imports = true

# This is ignored until we can bump doc8.
[tool.doc8]

max_line_length = 2000
ignore_path = [
    "./.eggs",
    "./docs/build",
    "./docs/build/spelling/output.txt",
    "./node_modules",
    "./src/*.egg-info/",
    "./src/*/_setuptools_scm_version.txt",
]

[tool.setuptools_scm]

# We use a fallback version like
# https://github.com/pypa/setuptools_scm/issues/77 so that we do not
# error in the Docker build stage of the release pipeline.
#
# This must be a PEP 440 compliant version.
fallback_version = "0.0.0"

[build-system]
requires = [
     "pip",
     "setuptools",
     "setuptools-scm-git-archive==1.4",
     "setuptools_scm[toml]==7.1.0",
     "wheel",
 ]
build-backend = "setuptools.build_meta"

[tool.ruff]
select = ["ALL"]

ignore = [
    # We do not annotate the type of 'self', or 'cls'.
    "ANN101",
    "ANN102",
    # Allow our chosen docstring line-style - no one-line summary.
    "D200",
    "D203",
    "D205",
    "D212",
    "D213",
    "D400",
    "D415",
    # It is too much work to make every docstring imperative.
    "D401",
    # We ignore some docstyle errors which do not apply to Google style
    # docstrings.
    "D406",
    "D407",
    # We have an existing interface to support and so we do not want to change
    # exception names.
    "N818",
    # Ignore "too-many-*" errors as they seem to get in the way more than
    # helping.
    "PLR0913",
    # Allow 'assert' in tests as it is the standard for pytest.
    # Also, allow 'assert' in other code as it is the standard for Python type hint
    # narrowing - see
    # https://mypy.readthedocs.io/en/stable/type_narrowing.html#type-narrowing-expressions.
    "S101",
    # Allow `random` as we are not implementing something which needs cryptographic safety.
    "S311",
]

# Do not automatically remove commented out code.
# We comment out code during development, and with VSCode auto-save, this code
# is sometimes annoyingly removed.
unfixable = ["ERA001"]

line-length = 79
target-version = "py311"

[tool.ruff.per-file-ignores]
"tests/**" = [
    # Allow possible hardcoded passwords in tests.
    "S105",
    "S106",
]

[tool.distutils.bdist_wheel]
universal = true

[project]
authors = [ { name = "Adam Dangoor", email = "adamdangoor@gmail.com"} ]
classifiers = [
    "Operating System :: POSIX",
    "Environment :: Web Environment",
    "Programming Language :: Python :: 3.11",
    "License :: OSI Approved :: MIT License",
    "Development Status :: 5 - Production/Stable",
    "Framework :: Pytest",
]
description = "A mock for the Vuforia Web Services (VWS) API."
dynamic = ["version"]
keywords = ["vuforia", "vws", "mock", "fake", "client"]
license = { file = "LICENSE" }
name = "vws-python-mock"
readme = { file = "README.rst", content-type = "text/x-rst"}
requires-python = ">=3.10"
dependencies = [
    "Pillow",
    "brisque",
    "opencv-python",
    "flask",
    "multipart",
    "numpy",
    "pydantic",
    "requests",
    "requests-mock",
    "tzdata; sys_platform == 'win32'",
    "vws-auth-tools",
]

[project.optional-dependencies]
dev = [
    "PyYAML==6.0",
    "Sphinx-Substitution-Extensions==2022.2.16",
    "Sphinx==6.1.3",
    "VWS-Test-Fixtures==2023.3.5",
    "black==23.1.0",
    "check-manifest==0.49",
    "dirty-equals==0.5.0",
    # We pin to an old doc8 to avoid version conflicts with sphinx_toolbox.
    # When we bump this, we can remove doc8.ini.
    "doc8==0.11.2",
    "docker==6.0.1",
    "dodgy==0.2.1",
    "enum-tools[sphinx]==0.9.0.post1",
    "freezegun==1.2.2",
    "furo==2023.3.23",
    "mypy==1.1.1",
    "pdm==2.4.9",
    "pip_check_reqs==2.4.4",
    "pydocstyle==6.3.0",
    "pyenchant==3.2.2",
    "pylint==2.17.1",
    "pyright==1.1.300",
    "pyroma==4.2",
    "pytest-cov==4.0.0",
    "pytest==7.2.2",
    "requests-mock-flask==2023.3.5.1",
    "ruff==0.0.259",
    "sphinx-autodoc-typehints==1.22",
    "sphinx-prompt==1.5.0",
    "sphinx_paramlinks==0.5.4",
    "sphinxcontrib-httpdomain==1.8.1",
    "sphinxcontrib-spelling==8.0.0",
    "sphinx-toolbox==3.4.0",
    "sybil==4.0.1",
<<<<<<< HEAD
    "types-freezegun==1.1.10",
=======
    "types-Flask==1.1.6",
>>>>>>> 670db7cb
    "types-PyYAML==6.0.12.8",
    "types-Pillow==9.4.0.17",
    "types-requests==2.28.11.16",
    "types-urllib3==1.26.25.8",
    "vulture==2.7",
    "vws-python==2023.3.5",
]

[project.urls]
Source = "https://github.com/VWS-Python/vws-python-mock"
Documentation = "https://vws-python-mock.readthedocs.io"

[tool.setuptools]
zip-safe = false

[tool.setuptools.packages.find]
where = ["src"]

[tool.setuptools.package-data]
mock_vws = ["py.typed"]

[tool.pyright]<|MERGE_RESOLUTION|>--- conflicted
+++ resolved
@@ -305,11 +305,6 @@
     "sphinxcontrib-spelling==8.0.0",
     "sphinx-toolbox==3.4.0",
     "sybil==4.0.1",
-<<<<<<< HEAD
-    "types-freezegun==1.1.10",
-=======
-    "types-Flask==1.1.6",
->>>>>>> 670db7cb
     "types-PyYAML==6.0.12.8",
     "types-Pillow==9.4.0.17",
     "types-requests==2.28.11.16",
