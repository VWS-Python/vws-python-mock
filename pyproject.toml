[tool.pylint]

    [tool.pylint.'MASTER']

    # Pickle collected data for later comparisons.
    persistent = true

    # Use multiple processes to speed up Pylint.
    jobs = 0

    # List of plugins (as comma separated values of python modules names) to load,
    # usually to register additional checkers.
    # See https://chezsoi.org/lucas/blog/pylint-strict-base-configuration.html.
    # We do not use the plugins:
    # - pylint.extensions.code_style
    # - pylint.extensions.magic_value
    # - pylint.extensions.while_used
    # as they seemed to get in the way.
    load-plugins = [
        'pylint.extensions.bad_builtin',
        'pylint.extensions.comparison_placement',
        'pylint.extensions.consider_refactoring_into_while_condition',
        'pylint.extensions.docparams',
        'pylint.extensions.dunder',
        'pylint.extensions.eq_without_hash',
        'pylint.extensions.for_any_all',
        'pylint.extensions.mccabe',
        'pylint.extensions.no_self_use',
        'pylint.extensions.overlapping_exceptions',
        'pylint.extensions.private_import',
        'pylint.extensions.redefined_loop_name',
        'pylint.extensions.redefined_variable_type',
        'pylint.extensions.set_membership',
        'pylint.extensions.typing',
	]

    [tool.pylint.'MESSAGES CONTROL']

    # Enable the message, report, category or checker with the given id(s). You can
    # either give multiple identifier separated by comma (,) or put this option
    # multiple time (only on the command line, not in the configuration file where
    # it should appear only once). See also the "--disable" option for examples.
    enable = [
        'bad-inline-option',
        'deprecated-pragma',
        'file-ignored',
        'spelling',
        'use-symbolic-message-instead',
        'useless-suppression',
    ]


    # Disable the message, report, category or checker with the given id(s). You
    # can either give multiple identifiers separated by comma (,) or put this
    # option multiple times (only on the command line, not in the configuration
    # file where it should appear only once).You can also use "--disable=all" to
    # disable everything first and then reenable specific checks. For example, if
    # you want to run only the similarities checker, you can use "--disable=all
    # --enable=similarities". If you want to run only the classes checker, but have
    # no Warning level messages displayed, use"--disable=all --enable=classes
    # --disable=W"

    disable = [
        # Style issues that we can deal with ourselves
        'too-few-public-methods',
        'too-many-ancestors',
        'too-many-locals',
        'too-many-arguments',
        'too-many-instance-attributes',
        'too-many-return-statements',
        'too-many-lines',
        'too-many-statements',
        'locally-disabled',
        # Let flake8 handle long lines
        'line-too-long',
        # Let flake8 handle unused imports
        'unused-import',
        # Let isort deal with sorting
        'ungrouped-imports',
        # We don't need everything to be documented because of mypy
        'missing-type-doc',
        'missing-return-type-doc',
        # Too difficult to please
        'duplicate-code',
        # Let isort handle imports
        'wrong-import-order',
    ]

    [tool.pylint.'FORMAT']

    # Allow the body of an if to be on the same line as the test if there is no
    # else.
    single-line-if-stmt = false

    [tool.pylint.'SPELLING']

    # Spelling dictionary name. Available dictionaries: none. To make it working
    # install python-enchant package.
    spelling-dict = 'en_US'

    # A path to a file that contains private dictionary; one word per line.
    spelling-private-dict-file = 'spelling_private_dict.txt'

    # Tells whether to store unknown words to indicated private dictionary in
    # --spelling-private-dict-file option instead of raising a message.
    spelling-store-unknown-words = 'no'

[tool.coverage.run]

branch = true

[tool.coverage.report]

exclude_also =  [
  "if TYPE_CHECKING:",
  "class .*\\bProtocol\\):",
]

[tool.pytest.ini_options]

xfail_strict = true
log_cli = true
addopts = ["--strict-markers"]
markers = ["requires_docker_build"]

# Options for pytest-retry.
retries = 10
retry_delay = 10
cumulative_timing = false

[tool.check-manifest]

ignore = [
  "*.enc",
  "admin/**",
  "readthedocs.yaml",
  "CHANGELOG.rst",
  "CODE_OF_CONDUCT.rst",
  "CONTRIBUTING.rst",
  "LICENSE",
  "Makefile",
  "ci",
  "ci/**",
  "codecov.yaml",
  "docs",
  "docs/**",
  ".git_archival.txt",
  "spelling_private_dict.txt",
  "tests",
  "tests/**",
  "vuforia_secrets.env.example",
  "lint.mk",
  "src/mock_vws/_flask_server/Dockerfile",
  "secrets.tar.gpg",
]

[tool.mypy]

strict = true
plugins = ["pydantic.mypy"]

[tool.pydantic-mypy]
init_forbid_extra = true
init_typed = true
warn_required_dynamic_aliases = true
warn_untyped_fields = true

[tool.doc8]

max_line_length = 2000
ignore_path = [
    "./.eggs",
    "./docs/build",
    "./docs/build/spelling/output.txt",
    "./node_modules",
    "./src/*.egg-info/",
    "./src/*/_setuptools_scm_version.txt",
]

[tool.setuptools_scm]

# We use a fallback version like
# https://github.com/pypa/setuptools_scm/issues/77 so that we do not
# error in the Docker build stage of the release pipeline.
#
# This must be a PEP 440 compliant version.
fallback_version = "0.0.0"

[build-system]
build-backend = "setuptools.build_meta"
requires = [
    "pip",
    "setuptools",
    "setuptools_scm[toml]==7.1",
    "wheel",
]

[tool.ruff]
line-length = 79
target-version = "py311"

[tool.ruff.lint]
select = ["ALL"]

ignore = [
    # We do not annotate the type of 'self', or 'cls'.
    "ANN101",
    "ANN102",
    # Ruff warns that this conflicts with the formatter.
    "COM812",
    # Allow our chosen docstring line-style - no one-line summary.
    "D200",
    "D205",
    "D212",
    "D415",
    # Ruff warns that this conflicts with the formatter.
    "ISC001",
    # Ignore "too-many-*" errors as they seem to get in the way more than
    # helping.
    "PLR0913",
    # Allow 'assert' in tests as it is the standard for pytest.
    # Also, allow 'assert' in other code as it is the standard for Python type hint
    # narrowing - see
    # https://mypy.readthedocs.io/en/stable/type_narrowing.html#type-narrowing-expressions.
    "S101",
]

# Do not automatically remove commented out code.
# We comment out code during development, and with VSCode auto-save, this code
# is sometimes annoyingly removed.
unfixable = ["ERA001"]

[tool.ruff.lint.pydocstyle]
convention = "google"

[tool.ruff.lint.per-file-ignores]
"tests/**" = [
    # Allow possible hardcoded passwords in tests.
    "S105",
    "S106",
]

[tool.distutils.bdist_wheel]
universal = true

[project]
name = "vws-python-mock"
description = "A mock for the Vuforia Web Services (VWS) API."
readme = { file = "README.rst", content-type = "text/x-rst"}
keywords = [
    "client",
    "fake",
    "mock",
    "vuforia",
    "vws",
]
license = { file = "LICENSE" }
authors = [ { name = "Adam Dangoor", email = "adamdangoor@gmail.com"} ]
requires-python = ">=3.12"
classifiers = [
    "Development Status :: 5 - Production/Stable",
    "Environment :: Web Environment",
    "Framework :: Pytest",
    "License :: OSI Approved :: MIT License",
    "Operating System :: POSIX",
    "Programming Language :: Python :: 3 :: Only",
    "Programming Language :: Python :: 3.12",
]
dynamic = [
    "version",
]
dependencies = [
    "flask",
    "Pillow",
    "piq",
    "pydantic-settings",
    "requests",
    "requests-mock",
    "torchvision",
    'tzdata; sys_platform == "win32"',
    "vws-auth-tools",
    "Werkzeug",
]
[project.optional-dependencies]
dev = [
    "actionlint-py==1.6.27.13",
    "check-manifest==0.49",
    "check-wheel-contents==0.6.0",
    "deptry==0.16.1",
    "dirty-equals==0.7.1.post0",
    "doc8==1.1.1",
    "docker==7.0.0",
    "enum-tools[sphinx]==0.12.0",
    "freezegun==1.5.0",
    "furo==2024.5.6",
    "mypy==1.10.0",
    "pydocstyle==6.3",
    "pyenchant==3.2.2",
    "pylint==3.1.0",
    "pyproject-fmt==1.8.0",
    "pyright==1.1.361",
    "pyroma==4.2",
    "pytest==8.2.0",
    "pytest-cov==5.0.0",
    "pytest-retry==1.6.2",
    "pytest-xdist==3.6.1",
    "python-dotenv==1.0.1",
    "PyYAML==6.0.1",
    "requests-mock-flask==2023.5.14",
    "ruff==0.4.3",
    "Sphinx==7.3.7",
    "sphinx-prompt==1.8",
    "Sphinx-Substitution-Extensions==2024.2.25",
    "sphinx-toolbox==3.5",
    "sphinx_paramlinks==0.6",
    "sphinxcontrib-httpdomain==1.8.1",
    "sphinxcontrib-spelling==8",
    "sybil==6.1.0",
    "tenacity==8.2.3",
    "torch==2.3.0",
<<<<<<< HEAD
    "types-docker==7.0.0.20240506",
=======
    "types-docker==7.0.0.20240507", # This is very incomplete, so we still do not check ``test_docker.py`` with pyright.
>>>>>>> eea334b0
    "types-Pillow==10.2.0.20240423",
    "types-PyYAML==6.0.12.20240311",
    "types-requests==2.31.0.20240406",
    "urllib3==2.2.1",
    "vulture==2.11",
    "vws-python==2024.2.19",
    "VWS-Test-Fixtures==2023.3.5",
    "vws-web-tools==2023.12.26",
]
[project.urls]
Documentation = "https://vws-python-mock.readthedocs.io"
Source = "https://github.com/VWS-Python/vws-python-mock"

[tool.setuptools]
zip-safe = false

[tool.setuptools.packages.find]
where = ["src"]

[tool.setuptools.package-data]
mock_vws = ["py.typed"]

[tool.pyproject-fmt]
indent = 4
keep_full_version = true

[tool.pyright]
reportUnnecessaryTypeIgnoreComment = true
typeCheckingMode = "strict"

[tool.deptry]
pep621_dev_dependency_groups = ["dev"]

[tool.deptry.per_rule_ignores]
# tzdata is needed on Windows for zoneinfo to work.
# See https://docs.python.org/3/library/zoneinfo.html#data-sources.
DEP002 = ["tzdata"]<|MERGE_RESOLUTION|>--- conflicted
+++ resolved
@@ -318,11 +318,7 @@
     "sybil==6.1.0",
     "tenacity==8.2.3",
     "torch==2.3.0",
-<<<<<<< HEAD
-    "types-docker==7.0.0.20240506",
-=======
-    "types-docker==7.0.0.20240507", # This is very incomplete, so we still do not check ``test_docker.py`` with pyright.
->>>>>>> eea334b0
+    "types-docker==7.0.0.20240507",
     "types-Pillow==10.2.0.20240423",
     "types-PyYAML==6.0.12.20240311",
     "types-requests==2.31.0.20240406",
